--- conflicted
+++ resolved
@@ -522,11 +522,6 @@
 
 class MISPObjectReference(AbstractMISP):
 
-<<<<<<< HEAD
-=======
-    attributes = ['object_uuid', 'referenced_uuid', 'relationship_type', 'comment', 'uuid', 'deleted']
-
->>>>>>> b337e770
     def __init__(self):
         super(MISPObjectReference, self).__init__()
 
