
# -*- coding: utf-8 -*-

import datetime
import time
import json
import os
import base64
from io import BytesIO
from zipfile import ZipFile
import hashlib
import sys
import uuid
from collections import Counter

from .abstract import AbstractMISP
from .exceptions import UnknownMISPObjectTemplate, InvalidMISPObject, PyMISPError, NewEventError, NewAttributeError


import six  # Remove that import when discarding python2 support.

if six.PY2:
    import warnings
    warnings.warn("You're using python 2, it is strongly recommended to use python >=3.5")

try:
    from dateutil.parser import parse
except ImportError:
    pass

try:
    import jsonschema
except ImportError:
    pass

try:
    # pyme renamed to gpg the 2016-10-28
    import gpg
    from gpg.constants.sig import mode
    has_pyme = True
except ImportError:
    try:
        # pyme renamed to gpg the 2016-10-28
        import pyme as gpg
        from pyme.constants.sig import mode
        has_pyme = True
    except ImportError:
        has_pyme = False

# Least dirty way to support python 2 and 3
try:
    basestring
    unicode
except NameError:
    basestring = str
    unicode = str


def _int_to_str(d):
    # transform all integer back to string
    for k, v in d.items():
        if isinstance(v, (int, float)) and not isinstance(v, bool):
            d[k] = str(v)
    return d


class MISPAttribute(AbstractMISP):

    def __init__(self, describe_types=None):
        if not describe_types:
<<<<<<< HEAD
            self.resources_path = os.path.join(os.path.abspath(os.path.dirname(__file__)), 'data')
            with open(os.path.join(self.resources_path, 'describeTypes.json'), 'r') as f:
                t = json.load(f)
            describe_types = t['result']
        self.describe_types = describe_types
        self.categories = describe_types['categories']
        self.types = describe_types['types']
        self.category_type_mapping = describe_types['category_type_mappings']
        self.sane_default = describe_types['sane_defaults']
=======
            ressources_path = os.path.join(os.path.abspath(os.path.dirname(__file__)), 'data')
            with open(os.path.join(ressources_path, 'describeTypes.json'), 'r') as f:
                t = json.load(f)
            describe_types = t['result']
        self.__categories = describe_types['categories']
        self.__types = describe_types['types']
        self.__category_type_mapping = describe_types['category_type_mappings']
        self.__sane_default = describe_types['sane_defaults']
>>>>>>> 9abaed04
        self._reinitialize_attribute()

    def _reinitialize_attribute(self):
        # Default values
        self.category = None
        self.type = None
        self.value = None
        self.to_ids = False
        self.comment = ''
        self.distribution = 5

        # other possible values
        self.data = None
        self.encrypt = False
        self.id = None
        self.event_id = None
        self.uuid = None
        self.timestamp = None
        self.sharing_group_id = None
        self.deleted = None
        self.sig = None
        self.SharingGroup = []
        self.ShadowAttribute = []
        self.disable_correlation = False
        self.RelatedAttribute = []
        self.Tag = []

    def _serialize(self):
        return '{type}{category}{to_ids}{uuid}{timestamp}{comment}{deleted}{value}'.format(
            type=self.type, category=self.category, to_ids=self.to_ids, uuid=self.uuid, timestamp=self.timestamp,
            comment=self.comment, deleted=self.deleted, value=self.value).encode()

    def sign(self, gpg_uid, passphrase=None):
        if not has_pyme:
            raise PyMISPError('pyme is required, please install: pip install --pre pyme3. You will also need libgpg-error-dev and libgpgme11-dev.')
        to_sign = self._serialize()
        with gpg.Context() as c:
            keys = list(c.keylist(gpg_uid))
            c.signers = keys[:1]
            if passphrase:
                c.set_passphrase_cb(lambda *args: passphrase)
            signed, _ = c.sign(to_sign, mode=mode.DETACH)
            self.sig = base64.b64encode(signed).decode()

    def delete(self):
        self.deleted = True

    def add_tag(self, tag):
        self.Tag.append({'name': tag})

    def verify(self, gpg_uid):
        if not has_pyme:
            raise PyMISPError('pyme is required, please install: pip install --pre pyme3. You will also need libgpg-error-dev and libgpgme11-dev.')
        signed_data = self._serialize()
        with gpg.Context() as c:
            keys = list(c.keylist(gpg_uid))
            try:
                c.verify(signed_data, signature=base64.b64decode(self.sig), verify=keys[:1])
                return {self.uuid: True}
            except:
                return {self.uuid: False}

    def set_all_values(self, **kwargs):
        # to be deprecated
        self.from_dict(**kwargs)

    def from_dict(self, **kwargs):
        if kwargs.get('type') and kwargs.get('category'):
            if kwargs['type'] not in self.__category_type_mapping[kwargs['category']]:
                raise NewAttributeError('{} and {} is an invalid combination, type for this category has to be in {}'.format(
                    kwargs.get('type'), kwargs.get('category'), (', '.join(self.__category_type_mapping[kwargs['category']]))))
        # Required
        self.type = kwargs.pop('type', None)
        if self.type is None:
            raise NewAttributeError('The type of the attribute is required.')
        if self.type not in self.__types:
            raise NewAttributeError('{} is invalid, type has to be in {}'.format(self.type, (', '.join(self.__types))))

        type_defaults = self.__sane_default[self.type]

        self.value = kwargs.pop('value', None)
        if self.value is None:
            raise NewAttributeError('The value of the attribute is required.')

        # Default values
        self.category = kwargs.pop('category', type_defaults['default_category'])
        if self.category not in self.__categories:
            raise NewAttributeError('{} is invalid, category has to be in {}'.format(self.category, (', '.join(self.__categories))))

        self.to_ids = kwargs.pop('to_ids', bool(int(type_defaults['to_ids'])))
        if not isinstance(self.to_ids, bool):
            raise NewAttributeError('{} is invalid, to_ids has to be True or False'.format(self.to_ids))

        if kwargs.get('distribution') is not None:
            self.distribution = int(kwargs.pop('distribution'))
            if self.distribution not in [0, 1, 2, 3, 4, 5]:
                raise NewAttributeError('{} is invalid, the distribution has to be in 0, 1, 2, 3, 4, 5'.format(self.distribution))

        # other possible values
        if kwargs.get('data'):
            self.data = kwargs.pop('data')
            self._load_data()
        if kwargs.get('id'):
<<<<<<< HEAD
            self.id = int(kwargs['id'])
        if kwargs.get('event_id'):
            self.event_id = int(kwargs['event_id'])
        if kwargs.get('uuid'):
            self.uuid = kwargs['uuid']
=======
            self.id = int(kwargs.pop('id'))
>>>>>>> 9abaed04
        if kwargs.get('timestamp'):
            self.timestamp = datetime.datetime(1970, 1, 1) + datetime.timedelta(seconds=int(kwargs.pop('timestamp')))
        if kwargs.get('sharing_group_id'):
            self.sharing_group_id = int(kwargs.pop('sharing_group_id'))
        if kwargs.get('Tag'):
            self.Tag = [t for t in kwargs.pop('Tag', []) if t]

        # If the user wants to disable correlation, let them. Defaults to False.
        self.disable_correlation = kwargs.pop("disable_correlation", False)
        if self.disable_correlation is None:
            self.disable_correlation = False

        for k, v in kwargs.items():
            setattr(self, k, v)

    def _prepare_new_malware_sample(self):
        if '|' in self.value:
            # Get the filename, ignore the md5, because humans.
            self.malware_filename, md5 = self.value.split('|')
        else:
            # Assuming the user only passed the filename
            self.malware_filename = self.value
        m = hashlib.md5()
        m.update(self.data.getvalue())
        self.value = self.malware_filename
        self.malware_binary = self.data
        self.encrypt = True

    def _load_data(self):
        if not isinstance(self.data, BytesIO):
            self.data = BytesIO(base64.b64decode(self.data))
        if self.type == 'malware-sample':
            try:
                with ZipFile(self.data) as f:
                    for name in f.namelist():
                        if name.endswith('.txt'):
                            with f.open(name, pwd=b'infected') as unpacked:
                                self.malware_filename = unpacked.read().decode()
                        else:
                            with f.open(name, pwd=b'infected') as unpacked:
                                self.malware_binary = BytesIO(unpacked.read())
            except:
                # not a encrypted zip file, assuming it is a new malware sample
                self._prepare_new_malware_sample()

    def _json(self):
        # DEPRECATED
        return self.to_dict()

<<<<<<< HEAD
    def _json_full(self):
        to_return = self._json()
        if self.event_id:
            to_return['event_id'] = self.event_id
        if self.id:
            to_return['id'] = self.id
        if self.timestamp:
            # Should never be set on an update, MISP will automatically set it to now
=======
    def to_dict(self, with_timestamp=False):
        to_return = super(MISPAttribute, self).to_dict()
        if to_return.get('data'):
            to_return['data'] = base64.b64encode(self.data.getvalue()).decode()
        if with_timestamp and to_return.get('timestamp'):
>>>>>>> 9abaed04
            to_return['timestamp'] = int(time.mktime(self.timestamp.timetuple()))
        else:
            to_return.pop('timestamp', None)
        to_return = _int_to_str(to_return)
        return to_return


class MISPEvent(AbstractMISP):

    def __init__(self, describe_types=None, strict_validation=False):
<<<<<<< HEAD
        self.resources_path = os.path.join(os.path.abspath(os.path.dirname(__file__)), 'data')
        if strict_validation:
            with open(os.path.join(self.resources_path, 'schema.json'), 'r') as f:
                self.json_schema = json.load(f)
        else:
            with open(os.path.join(self.resources_path, 'schema-lax.json'), 'r') as f:
                self.json_schema = json.load(f)
        if not describe_types:
            with open(os.path.join(self.resources_path, 'describeTypes.json'), 'r') as f:
=======
        ressources_path = os.path.join(os.path.abspath(os.path.dirname(__file__)), 'data')
        if strict_validation:
            with open(os.path.join(ressources_path, 'schema.json'), 'r') as f:
                self.__json_schema = json.load(f)
        else:
            with open(os.path.join(ressources_path, 'schema-lax.json'), 'r') as f:
                self.__json_schema = json.load(f)
        if not describe_types:
            with open(os.path.join(ressources_path, 'describeTypes.json'), 'r') as f:
>>>>>>> 9abaed04
                t = json.load(f)
            describe_types = t['result']

        self.__types = describe_types['types']

        self._reinitialize_event()

    def _reinitialize_event(self):
        # Default values for a valid event to send to a MISP instance
        self.distribution = 3
        self.threat_level_id = 2
        self.analysis = 0
        self.info = None
        self.published = False
        self.date = datetime.date.today()
        self.attributes = []

        # All other keys
        self.sig = None
        self.global_sig = None
        self.id = None
        self.orgc_id = None
        self.org_id = None
        self.uuid = None
        self.attribute_count = None
        self.timestamp = None
        self.proposal_email_lock = None
        self.locked = None
        self.publish_timestamp = None
        self.sharing_group_id = None
        self.Org = None
        self.Orgc = None
        self.ShadowAttribute = []
        self.RelatedEvent = []
        self.Tag = []
        self.Galaxy = None
        self.Object = None

    def get_known_types(self):
        return self.__types

    def _serialize(self):
        return '{date}{threat_level_id}{info}{uuid}{analysis}{timestamp}'.format(
            date=self.date, threat_level_id=self.threat_level_id, info=self.info,
            uuid=self.uuid, analysis=self.analysis, timestamp=self.timestamp).encode()

    def _serialize_sigs(self):
        all_sigs = self.sig
        for a in self.attributes:
            all_sigs += a.sig
        return all_sigs.encode()

    def sign(self, gpg_uid, passphrase=None):
        if not has_pyme:
            raise PyMISPError('pyme is required, please install: pip install --pre pyme3. You will also need libgpg-error-dev and libgpgme11-dev.')
        to_sign = self._serialize()
        with gpg.Context() as c:
            keys = list(c.keylist(gpg_uid))
            c.signers = keys[:1]
            if passphrase:
                c.set_passphrase_cb(lambda *args: passphrase)
            signed, _ = c.sign(to_sign, mode=mode.DETACH)
            self.sig = base64.b64encode(signed).decode()
        for a in self.attributes:
            a.sign(gpg_uid, passphrase)
        to_sign_global = self._serialize_sigs()
        with gpg.Context() as c:
            keys = list(c.keylist(gpg_uid))
            c.signers = keys[:1]
            if passphrase:
                c.set_passphrase_cb(lambda *args: passphrase)
            signed, _ = c.sign(to_sign_global, mode=mode.DETACH)
            self.global_sig = base64.b64encode(signed).decode()

    def verify(self, gpg_uid):
        if not has_pyme:
            raise PyMISPError('pyme is required, please install: pip install --pre pyme3. You will also need libgpg-error-dev and libgpgme11-dev.')
        to_return = {}
        signed_data = self._serialize()
        with gpg.Context() as c:
            keys = list(c.keylist(gpg_uid))
            try:
                c.verify(signed_data, signature=base64.b64decode(self.sig), verify=keys[:1])
                to_return[self.uuid] = True
            except:
                to_return[self.uuid] = False
        for a in self.attributes:
            to_return.update(a.verify(gpg_uid))
        to_verify_global = self._serialize_sigs()
        with gpg.Context() as c:
            keys = list(c.keylist(gpg_uid))
            try:
                c.verify(to_verify_global, signature=base64.b64decode(self.global_sig), verify=keys[:1])
                to_return['global'] = True
            except:
                to_return['global'] = False
        return to_return

    def load_file(self, event_path):
        if not os.path.exists(event_path):
            raise PyMISPError('Invalid path, unable to load the event.')
        with open(event_path, 'r') as f:
            self.load(f)

    def load(self, json_event):
        if hasattr(json_event, 'read'):
            # python2 and python3 compatible to find if we have a file
            json_event = json_event.read()
        if isinstance(json_event, basestring):
            json_event = json.loads(json_event)
        if json_event.get('response'):
            event = json_event.get('response')[0]
        else:
            event = json_event
        if not event:
            raise PyMISPError('Invalid event')
        # Invalid event created by MISP up to 2.4.52 (attribute_count is none instead of '0')
        if event.get('Event') and event.get('Event').get('attribute_count') is None:
            event['Event']['attribute_count'] = '0'
        jsonschema.validate(event, self.__json_schema)
        e = event.get('Event')
        self._reinitialize_event()
        self.set_all_values(**e)

    def set_date(self, date, ignore_invalid=False):
        if isinstance(date, basestring) or isinstance(date, unicode):
            self.date = parse(date).date()
        elif isinstance(date, datetime.datetime):
            self.date = date.date()
        elif isinstance(date, datetime.date):
            self.date = date
        else:
            if ignore_invalid:
                self.date = datetime.date.today()
            else:
                raise NewEventError('Invalid format for the date: {} - {}'.format(date, type(date)))

    def set_all_values(self, **kwargs):
        # to be deprecated
        self.from_dict(**kwargs)

    def from_dict(self, **kwargs):
        # Required value
        self.info = kwargs.pop('info', None)
        if not self.info:
            raise NewAttributeError('The info field of the new event is required.')

        # Default values for a valid event to send to a MISP instance
        if kwargs.get('distribution') is not None:
            self.distribution = int(kwargs.pop('distribution'))
            if self.distribution not in [0, 1, 2, 3, 4]:
                raise NewAttributeError('{} is invalid, the distribution has to be in 0, 1, 2, 3, 4'.format(self.distribution))

        if kwargs.get('threat_level_id') is not None:
            self.threat_level_id = int(kwargs.pop('threat_level_id'))
            if self.threat_level_id not in [1, 2, 3, 4]:
                raise NewEventError('{} is invalid, the threat_level has to be in 1, 2, 3, 4'.format(self.threat_level_id))

        if kwargs.get('analysis') is not None:
            self.analysis = int(kwargs.pop('analysis'))
            if self.analysis not in [0, 1, 2]:
                raise NewEventError('{} is invalid, the analysis has to be in 0, 1, 2'.format(self.analysis))

        self.published = kwargs.pop('published', None)
        if self.published is True:
            self.publish()
        else:
            self.unpublish()

        if kwargs.get('date'):
            self.set_date(kwargs.pop('date'))
        if kwargs.get('Attribute'):
            for a in kwargs.pop('Attribute'):
                attribute = MISPAttribute()
                attribute.set_all_values(**a)
                self.attributes.append(attribute)

        # All other keys
        if kwargs.get('id'):
            self.id = int(kwargs.pop('id'))
        if kwargs.get('orgc_id'):
            self.orgc_id = int(kwargs.pop('orgc_id'))
        if kwargs.get('org_id'):
            self.org_id = int(kwargs.pop('org_id'))
        if kwargs.get('timestamp'):
            self.timestamp = datetime.datetime(1970, 1, 1) + datetime.timedelta(seconds=int(kwargs.pop('timestamp')))
        if kwargs.get('publish_timestamp'):
            self.publish_timestamp = datetime.datetime(1970, 1, 1) + datetime.timedelta(seconds=int(kwargs.pop('publish_timestamp')))
        if kwargs.get('sharing_group_id'):
            self.sharing_group_id = int(kwargs.pop('sharing_group_id'))
        if kwargs.get('RelatedEvent'):
            self.RelatedEvent = []
            for rel_event in kwargs.pop('RelatedEvent'):
                sub_event = MISPEvent()
                sub_event.load(rel_event)
                self.RelatedEvent.append(sub_event)
        if kwargs.get('Tag'):
            self.Tag = [t for t in kwargs.pop('Tag', []) if t]
        if kwargs.get('Object'):
            self.Object = []
            for obj in kwargs.pop('Object'):
                tmp_object = MISPObject(obj['name'])
                tmp_object.from_dict(**obj)
                self.Object.append(tmp_object)

        for k, v in kwargs.items():
            setattr(self, k, v)

    def _json(self):
        # DEPTECATED
        return self.to_dict()

    def to_dict(self, with_timestamp=False):
        to_return = super(MISPEvent, self).to_dict()
        if to_return.get('date'):
            to_return['date'] = self.date.isoformat()
        if to_return.get('attributes'):
            attributes = to_return.pop('attributes')
            to_return['Attribute'] = [attribute.to_dict(with_timestamp) for attribute in attributes]
        if to_return.get('RelatedEvent'):
            to_return['RelatedEvent'] = [rel_event.to_dict() for rel_event in self.RelatedEvent]
        if with_timestamp and to_return.get('timestamp'):
            to_return['timestamp'] = int(time.mktime(self.timestamp.timetuple()))
        else:
            to_return.pop('timestamp', None)
        if with_timestamp and to_return.get('publish_timestamp'):
            to_return['publish_timestamp'] = int(time.mktime(self.publish_timestamp.timetuple()))
        else:
            to_return.pop('publish_timestamp', None)
        to_return = _int_to_str(to_return)
        to_return = {'Event': to_return}
        jsonschema.validate(to_return, self.__json_schema)
        return to_return

    def add_tag(self, tag):
        self.Tag.append({'name': tag})

    def add_attribute_tag(self, tag, attribute_identifier):
        attribute = None
        for a in self.attributes:
            if (a.id == attribute_identifier or a.uuid == attribute_identifier or 
                    attribute_identifier == a.value or attribute_identifier in a.value.split('|')):
                a.add_tag(tag)
                attribute = a
        if not attribute:
            raise Exception('No attribute with identifier {} found.'.format(attribute_identifier))
        return attribute

    def publish(self):
        self.published = True

    def unpublish(self):
        self.published = False

    def delete_attribute(self, attribute_id):
        found = False
        for a in self.attributes:
            if a.id == attribute_id or a.uuid == attribute_id:
                a.delete()
                found = True
                break
        if not found:
            raise Exception('No attribute with UUID/ID {} found.'.format(attribute_id))

    def add_attribute(self, type, value, **kwargs):
        attribute = MISPAttribute()
        if isinstance(value, list):
            for a in value:
                self.add_attribute(type, a, **kwargs)
        else:
            attribute.set_all_values(type=type, value=value, **kwargs)
            self.attributes.append(attribute)


class MISPObjectReference(AbstractMISP):

    def __init__(self):
        super(MISPObjectReference, self).__init__()

    def from_dict(self, object_uuid, referenced_uuid, relationship_type, comment=None, **kwargs):
        self.object_uuid = object_uuid
        self.referenced_uuid = referenced_uuid
        self.relationship_type = relationship_type
        self.comment = comment
        for k, v in kwargs:
            setattr(self, k, v)


class MISPObjectAttribute(MISPAttribute):

    def __init__(self, definition):
        super(MISPAttribute, self).__init__()
        self.__definition = definition

    def from_dict(self, object_relation, value, **kwargs):
        self.object_relation = object_relation
        self.value = value
        # Initialize the new MISPAttribute
        # Get the misp attribute type from the definition
        self.type = kwargs.pop('type', None)
        if self.type is None:
            self.type = self.__definition.get('misp-attribute')
        self.disable_correlation = kwargs.pop('disable_correlation', None)
        if self.disable_correlation is None:
            # The correlation can be disabled by default in the object definition.
            # Use this value if it isn't overloaded by the object
            self.disable_correlation = self.__definition.get('disable_correlation')
        self.to_ids = kwargs.pop('to_ids', None)
        if self.to_ids is None:
            # Same for the to_ids flag
            self.to_ids = self.__definition.get('to_ids')
        kwargs.update(**self)
        super(MISPAttribute, self).from_dict(**kwargs)


class MISPObject(AbstractMISP):

    def __init__(self, name, strict=True):
        super(MISPObject, self).__init__()
        self.__strict = strict
        self.name = name
        self.__misp_objects_path = os.path.join(
            os.path.abspath(os.path.dirname(sys.modules['pymisp'].__file__)),
            'data', 'misp-objects', 'objects')
        if os.path.exists(os.path.join(self.__misp_objects_path, self.name, 'definition.json')):
            self.__known_template = True
        else:
            if self.__strict:
                raise UnknownMISPObjectTemplate('{} is unknown in the MISP object directory.')
            else:
                self.__known_template = False
        if self.__known_template:
            with open(os.path.join(self.__misp_objects_path, self.name, 'definition.json'), 'r') as f:
                self.__definition = json.load(f)
            setattr(self, 'meta-category', self.__definition['meta-category'])
            self.template_uuid = self.__definition['uuid']
            self.description = self.__definition['description']
            self.template_version = self.__definition['version']
        else:
            # FIXME We need to set something for meta-category, template_uuid, description and template_version
            pass
        self.uuid = str(uuid.uuid4())
        self.Attribute = []
        self.ObjectReference = []

    def from_dict(self, **kwargs):
        if self.__known_template:
            if kwargs.get('template_uuid') and kwargs['template_uuid'] != self.template_uuid:
                if self.__strict:
                    raise UnknownMISPObjectTemplate('UUID of the object is different from the one of the template.')
                else:
                    self.__known_template = False
            if kwargs.get('template_version') and int(kwargs['template_version']) != self.template_version:
                if self.strict:
                    raise UnknownMISPObjectTemplate('Version of the object ({}) is different from the one of the template ({}).'.format(kwargs['template_version'], self.template_version))
                else:
                    self.__known_template = False

        for key, value in kwargs.items():
            if key == 'Attribute':
                for v in value:
                    self.add_attribute(**v)
            elif key == 'ObjectReference':
                for v in value:
                    self.add_reference(**v)
            else:
                setattr(self, key, value)

    def to_dict(self, strict=True):
        if strict or self.__strict and self.__known_template:
            self._validate()
        return super(MISPObject, self).to_dict()

    def to_json(self, strict=True):
        if strict or self.__strict and self.__known_template:
            self._validate()
        return super(MISPObject, self).to_json()

    def _validate(self):
        """Make sure the object we're creating has the required fields"""
        all_object_relations = []
        for a in self.Attribute:
            all_object_relations.append(a.object_relation)
        count_relations = dict(Counter(all_object_relations))
        for key, counter in count_relations.items():
            if counter == 1:
                continue
            if not self.__definition['attributes'][key].get('multiple'):
                raise InvalidMISPObject('Multiple occurrences of {} is not allowed'.format(key))
        all_attribute_names = set(count_relations.keys())
        if self.__definition.get('requiredOneOf'):
            if not set(self.__definition['requiredOneOf']) & all_attribute_names:
                raise InvalidMISPObject('At least one of the following attributes is required: {}'.format(', '.join(self.__definition['requiredOneOf'])))
        if self.__definition.get('required'):
            for r in self.__definition.get('required'):
                if r not in all_attribute_names:
                    raise InvalidMISPObject('{} is required'.format(r))
        return True

    def add_reference(self, referenced_uuid, relationship_type, comment=None, **kwargs):
        """Add a link (uuid) to an other object"""
        if kwargs.get('object_uuid'):
            # Load existing object
            object_uuid = kwargs.get('object_uuid')
        else:
            # New reference
            object_uuid = self.uuid
        reference = MISPObjectReference()
        reference.from_dict(object_uuid=object_uuid, referenced_uuid=referenced_uuid,
                            relationship_type=relationship_type, comment=comment, **kwargs)
        self.ObjectReference.append(reference)

    def add_attribute(self, object_relation, **value):
        if value.get('value') is None:
            return None
        if self.__known_template:
            attribute = MISPObjectAttribute(self.__definition['attributes'][object_relation])
        else:
            attribute = MISPObjectAttribute({})
        attribute.from_dict(object_relation, **value)
        self.Attribute.append(attribute)
        return attribute<|MERGE_RESOLUTION|>--- conflicted
+++ resolved
@@ -68,17 +68,6 @@
 
     def __init__(self, describe_types=None):
         if not describe_types:
-<<<<<<< HEAD
-            self.resources_path = os.path.join(os.path.abspath(os.path.dirname(__file__)), 'data')
-            with open(os.path.join(self.resources_path, 'describeTypes.json'), 'r') as f:
-                t = json.load(f)
-            describe_types = t['result']
-        self.describe_types = describe_types
-        self.categories = describe_types['categories']
-        self.types = describe_types['types']
-        self.category_type_mapping = describe_types['category_type_mappings']
-        self.sane_default = describe_types['sane_defaults']
-=======
             ressources_path = os.path.join(os.path.abspath(os.path.dirname(__file__)), 'data')
             with open(os.path.join(ressources_path, 'describeTypes.json'), 'r') as f:
                 t = json.load(f)
@@ -87,7 +76,6 @@
         self.__types = describe_types['types']
         self.__category_type_mapping = describe_types['category_type_mappings']
         self.__sane_default = describe_types['sane_defaults']
->>>>>>> 9abaed04
         self._reinitialize_attribute()
 
     def _reinitialize_attribute(self):
@@ -191,15 +179,9 @@
             self.data = kwargs.pop('data')
             self._load_data()
         if kwargs.get('id'):
-<<<<<<< HEAD
-            self.id = int(kwargs['id'])
+            self.id = int(kwargs.pop('id'))
         if kwargs.get('event_id'):
-            self.event_id = int(kwargs['event_id'])
-        if kwargs.get('uuid'):
-            self.uuid = kwargs['uuid']
-=======
-            self.id = int(kwargs.pop('id'))
->>>>>>> 9abaed04
+            self.event_id = int(kwargs.pop('event_id'))
         if kwargs.get('timestamp'):
             self.timestamp = datetime.datetime(1970, 1, 1) + datetime.timedelta(seconds=int(kwargs.pop('timestamp')))
         if kwargs.get('sharing_group_id'):
@@ -249,22 +231,15 @@
         # DEPRECATED
         return self.to_dict()
 
-<<<<<<< HEAD
     def _json_full(self):
-        to_return = self._json()
-        if self.event_id:
-            to_return['event_id'] = self.event_id
-        if self.id:
-            to_return['id'] = self.id
-        if self.timestamp:
-            # Should never be set on an update, MISP will automatically set it to now
-=======
+        # DEPRECATED
+        return self.to_dict()
+
     def to_dict(self, with_timestamp=False):
         to_return = super(MISPAttribute, self).to_dict()
         if to_return.get('data'):
             to_return['data'] = base64.b64encode(self.data.getvalue()).decode()
         if with_timestamp and to_return.get('timestamp'):
->>>>>>> 9abaed04
             to_return['timestamp'] = int(time.mktime(self.timestamp.timetuple()))
         else:
             to_return.pop('timestamp', None)
@@ -275,17 +250,6 @@
 class MISPEvent(AbstractMISP):
 
     def __init__(self, describe_types=None, strict_validation=False):
-<<<<<<< HEAD
-        self.resources_path = os.path.join(os.path.abspath(os.path.dirname(__file__)), 'data')
-        if strict_validation:
-            with open(os.path.join(self.resources_path, 'schema.json'), 'r') as f:
-                self.json_schema = json.load(f)
-        else:
-            with open(os.path.join(self.resources_path, 'schema-lax.json'), 'r') as f:
-                self.json_schema = json.load(f)
-        if not describe_types:
-            with open(os.path.join(self.resources_path, 'describeTypes.json'), 'r') as f:
-=======
         ressources_path = os.path.join(os.path.abspath(os.path.dirname(__file__)), 'data')
         if strict_validation:
             with open(os.path.join(ressources_path, 'schema.json'), 'r') as f:
@@ -295,7 +259,6 @@
                 self.__json_schema = json.load(f)
         if not describe_types:
             with open(os.path.join(ressources_path, 'describeTypes.json'), 'r') as f:
->>>>>>> 9abaed04
                 t = json.load(f)
             describe_types = t['result']
 
@@ -536,7 +499,7 @@
     def add_attribute_tag(self, tag, attribute_identifier):
         attribute = None
         for a in self.attributes:
-            if (a.id == attribute_identifier or a.uuid == attribute_identifier or 
+            if (a.id == attribute_identifier or a.uuid == attribute_identifier or
                     attribute_identifier == a.value or attribute_identifier in a.value.split('|')):
                 a.add_tag(tag)
                 attribute = a
