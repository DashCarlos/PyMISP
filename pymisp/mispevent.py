
# -*- coding: utf-8 -*-

import datetime
import json
import os
import base64
from io import BytesIO
from zipfile import ZipFile
import hashlib
import sys
import uuid
from collections import Counter

from . import deprecated
from .abstract import AbstractMISP
from .exceptions import UnknownMISPObjectTemplate, InvalidMISPObject, PyMISPError, NewEventError, NewAttributeError

import six  # Remove that import when discarding python2 support.

import logging
logger = logging.getLogger('pymisp')


if six.PY2:
    logger.warning("You're using python 2, it is strongly recommended to use python >=3.5")

try:
    from dateutil.parser import parse
except ImportError:
    pass

try:
    import jsonschema
except ImportError:
    pass

try:
    # pyme renamed to gpg the 2016-10-28
    import gpg
    from gpg.constants.sig import mode
    has_pyme = True
except ImportError:
    try:
        # pyme renamed to gpg the 2016-10-28
        import pyme as gpg
        from pyme.constants.sig import mode
        has_pyme = True
    except ImportError:
        has_pyme = False

# Least dirty way to support python 2 and 3
try:
    basestring
    unicode
except NameError:
    basestring = str
    unicode = str


def _int_to_str(d):
    # transform all integer back to string
    for k, v in d.items():
        if isinstance(v, (int, float)) and not isinstance(v, bool):
            d[k] = str(v)
    return d


class MISPAttribute(AbstractMISP):

    def __init__(self, describe_types=None):
        super(MISPAttribute, self).__init__()
        if not describe_types:
            ressources_path = os.path.join(os.path.abspath(os.path.dirname(__file__)), 'data')
            with open(os.path.join(ressources_path, 'describeTypes.json'), 'r') as f:
                t = json.load(f)
            describe_types = t['result']
        self.__categories = describe_types['categories']
        self._types = describe_types['types']
        self.__category_type_mapping = describe_types['category_type_mappings']
        self.__sane_default = describe_types['sane_defaults']
        self.Tag = []

    @property
    def known_types(self):
        return self._types

    @property
    def malware_binary(self):
        if hasattr(self, '_malware_binary'):
            return self._malware_binary
        return None

    @property
    def tags(self):
        return self.Tag

    @tags.setter
    def tags(self, tags):
        if all(isinstance(x, MISPTag) for x in tags):
            self.Tag = tags
        else:
            raise PyMISPError('All the attributes have to be of type MISPAttribute.')

    def delete(self):
        """Mark the attribute as deleted (soft delete)"""
        self.deleted = True

    def add_tag(self, **tag):
        """Add a tag to the attribute (by name or a MISPTag object)"""
        misp_tag = MISPTag()
        if isinstance(tag, str):
            misp_tag.from_dict(name=tag)
        elif isinstance(tag, dict):
            misp_tag.from_dict(**tag)
        else:
            raise PyMISPError("The tag is in an invalid format (can be either string, or list): {}".format(tag))
        self.tags.append(misp_tag)
        self.edited = True

    def from_dict(self, **kwargs):
        if kwargs.get('type') and kwargs.get('category'):
            if kwargs['type'] not in self.__category_type_mapping[kwargs['category']]:
                raise NewAttributeError('{} and {} is an invalid combination, type for this category has to be in {}'.format(
                    kwargs.get('type'), kwargs.get('category'), (', '.join(self.__category_type_mapping[kwargs['category']]))))

        self.type = kwargs.pop('type', None)  # Required
        if self.type is None:
            raise NewAttributeError('The type of the attribute is required.')
        if self.type not in self.known_types:
            raise NewAttributeError('{} is invalid, type has to be in {}'.format(self.type, (', '.join(self._types))))

        type_defaults = self.__sane_default[self.type]

        self.value = kwargs.pop('value', None)
        if self.value is None:
            raise NewAttributeError('The value of the attribute is required.')

        # Default values
        self.category = kwargs.pop('category', type_defaults['default_category'])
        if self.category is None:
            # In case the category key is passed, but None
            self.category = type_defaults['default_category']
        if self.category not in self.__categories:
            raise NewAttributeError('{} is invalid, category has to be in {}'.format(self.category, (', '.join(self.__categories))))

        self.to_ids = kwargs.pop('to_ids', bool(int(type_defaults['to_ids'])))
        if self.to_ids is None:
            self.to_ids = bool(int(type_defaults['to_ids']))
        if not isinstance(self.to_ids, bool):
            raise NewAttributeError('{} is invalid, to_ids has to be True or False'.format(self.to_ids))

        self.distribution = kwargs.pop('distribution', None)
        if self.distribution is not None:
            self.distribution = int(self.distribution)
            if self.distribution not in [0, 1, 2, 3, 4, 5]:
                raise NewAttributeError('{} is invalid, the distribution has to be in 0, 1, 2, 3, 4, 5'.format(self.distribution))

        # other possible values
        if kwargs.get('data'):
            self.data = kwargs.pop('data')
            self._load_data()
        if kwargs.get('id'):
            self.id = int(kwargs.pop('id'))
        if kwargs.get('event_id'):
            self.event_id = int(kwargs.pop('event_id'))
        if kwargs.get('timestamp'):
            self.timestamp = datetime.datetime(1970, 1, 1) + datetime.timedelta(seconds=int(kwargs.pop('timestamp')))
        if kwargs.get('sharing_group_id'):
            self.sharing_group_id = int(kwargs.pop('sharing_group_id'))
        if kwargs.get('Tag'):
            for tag in kwargs.pop('Tag'):
                self.add_tag(**tag)

        # If the user wants to disable correlation, let them. Defaults to False.
        self.disable_correlation = kwargs.pop("disable_correlation", False)
        if self.disable_correlation is None:
            self.disable_correlation = False

        super(MISPAttribute, self).from_dict(**kwargs)

    def to_dict(self):
        to_return = super(MISPAttribute, self).to_dict()
        if to_return.get('data'):
            to_return['data'] = base64.b64encode(self.data.getvalue()).decode()
        to_return = _int_to_str(to_return)
        return to_return

    def _prepare_new_malware_sample(self):
        if '|' in self.value:
            # Get the filename, ignore the md5, because humans.
            self.malware_filename, md5 = self.value.split('|')
        else:
            # Assuming the user only passed the filename
            self.malware_filename = self.value
        m = hashlib.md5()
        m.update(self.data.getvalue())
        self.value = self.malware_filename
        md5 = m.hexdigest()
        self.value = '{}|{}'.format(self.malware_filename, md5)
        self._malware_binary = self.data
        self.encrypt = True

    def __is_misp_encrypted_file(self, f):
        files_list = f.namelist()
        if len(files_list) != 2:
            return False
        md5_from_filename = ''
        md5_from_file = ''
        for name in files_list:
            if name.endswith('.filename.txt'):
                md5_from_filename = name.replace('.filename.txt', '')
            else:
                md5_from_file = name
        if not md5_from_filename or not md5_from_file or md5_from_filename != md5_from_file:
            return False
        return True

    def _load_data(self):
        if not isinstance(self.data, BytesIO):
            self.data = BytesIO(base64.b64decode(self.data))
        if self.type == 'malware-sample':
            try:
                with ZipFile(self.data) as f:
                    if not self.__is_misp_encrypted_file(f):
                        raise Exception('Not an existing malware sample')
                    for name in f.namelist():
                        if name.endswith('.filename.txt'):
                            with f.open(name, pwd=b'infected') as unpacked:
                                self.malware_filename = unpacked.read().decode().strip()
                        else:
                            with f.open(name, pwd=b'infected') as unpacked:
                                self._malware_binary = BytesIO(unpacked.read())
            except Exception:
                # not a encrypted zip file, assuming it is a new malware sample
                self._prepare_new_malware_sample()

    def __repr__(self):
        if hasattr(self, 'value'):
            return '<{self.__class__.__name__}(type={self.type}, value={self.value})'.format(self=self)
        return '<{self.__class__.__name__}(NotInitialized)'.format(self=self)

    def verify(self, gpg_uid):
        # Not used
        if not has_pyme:
            raise PyMISPError('pyme is required, please install: pip install --pre pyme3. You will also need libgpg-error-dev and libgpgme11-dev.')
        signed_data = self._serialize()
        with gpg.Context() as c:
            keys = list(c.keylist(gpg_uid))
            try:
                c.verify(signed_data, signature=base64.b64decode(self.sig), verify=keys[:1])
                return {self.uuid: True}
            except Exception:
                return {self.uuid: False}

    def _serialize(self):
        # Not used
        return '{type}{category}{to_ids}{uuid}{timestamp}{comment}{deleted}{value}'.format(
            type=self.type, category=self.category, to_ids=self.to_ids, uuid=self.uuid, timestamp=self.timestamp,
            comment=self.comment, deleted=self.deleted, value=self.value).encode()

    def sign(self, gpg_uid, passphrase=None):
        # Not used
        if not has_pyme:
            raise PyMISPError('pyme is required, please install: pip install --pre pyme3. You will also need libgpg-error-dev and libgpgme11-dev.')
        to_sign = self._serialize()
        with gpg.Context() as c:
            keys = list(c.keylist(gpg_uid))
            c.signers = keys[:1]
            if passphrase:
                c.set_passphrase_cb(lambda *args: passphrase)
            signed, _ = c.sign(to_sign, mode=mode.DETACH)
            self.sig = base64.b64encode(signed).decode()

    @deprecated
    def get_known_types(self):
        return self.known_types

    @deprecated
    def get_malware_binary(self):
        return self.malware_binary

    @deprecated
    def _json(self):
        return self.to_dict()

    @deprecated
    def _json_full(self):
        return self.to_dict()

    @deprecated
    def set_all_values(self, **kwargs):
        self.from_dict(**kwargs)


class MISPEvent(AbstractMISP):

    def __init__(self, describe_types=None, strict_validation=False):
        super(MISPEvent, self).__init__()
        ressources_path = os.path.join(os.path.abspath(os.path.dirname(__file__)), 'data')
        if strict_validation:
            with open(os.path.join(ressources_path, 'schema.json'), 'r') as f:
                self.__json_schema = json.load(f)
        else:
            with open(os.path.join(ressources_path, 'schema-lax.json'), 'r') as f:
                self.__json_schema = json.load(f)
        if not describe_types:
            with open(os.path.join(ressources_path, 'describeTypes.json'), 'r') as f:
                t = json.load(f)
            describe_types = t['result']

        self._types = describe_types['types']
        self.Tag = []
        self.Attribute = []
        self.Object = []
        self.RelatedEvent = []

    @property
    def known_types(self):
        return self._types

    @property
    def attributes(self):
        return self.Attribute

    @attributes.setter
    def attributes(self, attributes):
        if all(isinstance(x, MISPAttribute) for x in attributes):
            self.Attribute = attributes
        else:
            raise PyMISPError('All the attributes have to be of type MISPAttribute.')

    @property
    def related_events(self):
        return self.RelatedEvent

    @property
    def objects(self):
        return self.Object

    @property
    def tags(self):
        return self.Tag

    def load_file(self, event_path):
        """Load a JSON dump from a file on the disk"""
        if not os.path.exists(event_path):
            raise PyMISPError('Invalid path, unable to load the event.')
        with open(event_path, 'r') as f:
            self.load(f)

    def load(self, json_event):
        """Load a JSON dump from a pseudo file or a JSON string"""
        if hasattr(json_event, 'read'):
            # python2 and python3 compatible to find if we have a file
            json_event = json_event.read()
        if isinstance(json_event, basestring):
            json_event = json.loads(json_event)
        if json_event.get('response'):
            event = json_event.get('response')[0]
        else:
            event = json_event
        if not event:
            raise PyMISPError('Invalid event')
        # Invalid event created by MISP up to 2.4.52 (attribute_count is none instead of '0')
        if event.get('Event') and event.get('Event').get('attribute_count') is None:
            event['Event']['attribute_count'] = '0'
        jsonschema.validate(event, self.__json_schema)
        e = event.get('Event')
        self.from_dict(**e)

    def set_date(self, date, ignore_invalid=False):
        """Set a date for the event (string, datetime, or date object)"""
        if isinstance(date, basestring) or isinstance(date, unicode):
            self.date = parse(date).date()
        elif isinstance(date, datetime.datetime):
            self.date = date.date()
        elif isinstance(date, datetime.date):
            self.date = date
        else:
            if ignore_invalid:
                self.date = datetime.date.today()
            else:
                raise NewEventError('Invalid format for the date: {} - {}'.format(date, type(date)))

    def from_dict(self, **kwargs):
        # Required value
        self.info = kwargs.pop('info', None)
        if not self.info:
            raise NewAttributeError('The info field of the new event is required.')

        # Default values for a valid event to send to a MISP instance
        self.distribution = kwargs.pop('distribution', None)
        if self.distribution is not None:
            self.distribution = int(self.distribution)
            if self.distribution not in [0, 1, 2, 3, 4]:
                raise NewAttributeError('{} is invalid, the distribution has to be in 0, 1, 2, 3, 4'.format(self.distribution))

        if kwargs.get('threat_level_id') is not None:
            self.threat_level_id = int(kwargs.pop('threat_level_id'))
            if self.threat_level_id not in [1, 2, 3, 4]:
                raise NewEventError('{} is invalid, the threat_level has to be in 1, 2, 3, 4'.format(self.threat_level_id))

        if kwargs.get('analysis') is not None:
            self.analysis = int(kwargs.pop('analysis'))
            if self.analysis not in [0, 1, 2]:
                raise NewEventError('{} is invalid, the analysis has to be in 0, 1, 2'.format(self.analysis))

        self.published = kwargs.pop('published', None)
        if self.published is True:
            self.publish()
        else:
            self.unpublish()

        if kwargs.get('date'):
            self.set_date(kwargs.pop('date'))
        if kwargs.get('Attribute'):
            for a in kwargs.pop('Attribute'):
                self.add_attribute(**a)

        # All other keys
        if kwargs.get('id'):
            self.id = int(kwargs.pop('id'))
        if kwargs.get('orgc_id'):
            self.orgc_id = int(kwargs.pop('orgc_id'))
        if kwargs.get('org_id'):
            self.org_id = int(kwargs.pop('org_id'))
        if kwargs.get('timestamp'):
            self.timestamp = datetime.datetime(1970, 1, 1) + datetime.timedelta(seconds=int(kwargs.pop('timestamp')))
        if kwargs.get('publish_timestamp'):
            self.publish_timestamp = datetime.datetime(1970, 1, 1) + datetime.timedelta(seconds=int(kwargs.pop('publish_timestamp')))
        if kwargs.get('sharing_group_id'):
            self.sharing_group_id = int(kwargs.pop('sharing_group_id'))
        if kwargs.get('RelatedEvent'):
            for rel_event in kwargs.pop('RelatedEvent'):
                sub_event = MISPEvent()
                sub_event.load(rel_event)
                self.RelatedEvent.append(sub_event)
        if kwargs.get('Tag'):
            for tag in kwargs.pop('Tag'):
                self.add_tag(**tag)
        if kwargs.get('Object'):
            for obj in kwargs.pop('Object'):
                self.add_object(**obj)

        super(MISPEvent, self).from_dict(**kwargs)

    def to_dict(self):
        to_return = super(MISPEvent, self).to_dict()

        if to_return.get('date'):
            to_return['date'] = self.date.isoformat()
        if to_return.get('publish_timestamp'):
            to_return['publish_timestamp'] = self._datetime_to_timestamp(self.publish_timestamp)

        to_return = _int_to_str(to_return)
        to_return = {'Event': to_return}
        return to_return

    def add_tag(self, **tag):
        """Add a tag to the attribute (by name or a MISPTag object)"""
        misp_tag = MISPTag()
        if isinstance(tag, str):
            misp_tag.from_dict(name=tag)
        elif isinstance(tag, dict):
            misp_tag.from_dict(**tag)
        else:
            raise PyMISPError("The tag is in an invalid format (can be either string, or list): {}".format(tag))
        self.tags.append(misp_tag)
        self.edited = True

    def get_attribute_tag(self, attribute_identifier):
        '''Return the tags associated to an attribute or an object attribute.
           :attribute_identifier: can be an ID, UUID, or the value.
        '''
        tags = []
        for a in self.attributes + [attribute for o in self.objects for attribute in o.attributes]:
            if ((hasattr(a, 'id') and a.id == attribute_identifier) or
                (hasattr(a, 'uuid') and a.uuid == attribute_identifier) or
                (hasattr(a, 'value') and attribute_identifier == a.value or
                 attribute_identifier in a.value.split('|'))):
                tags += a.tags
        return tags

    def add_attribute_tag(self, tag, attribute_identifier):
        '''Add a tag to an existing attribute, raise an Exception if the attribute doesn't exists.
            :tag: Tag name
            :attribute_identifier: can be an ID, UUID, or the value.
        '''
        attributes = []
        for a in self.attributes:
            if ((hasattr(a, 'id') and a.id == attribute_identifier) or
                (hasattr(a, 'uuid') and a.uuid == attribute_identifier) or
                (hasattr(a, 'value') and attribute_identifier == a.value or
                 attribute_identifier in a.value.split('|'))):
                a.add_tag(tag)
                attributes.append(a)
        if not attributes:
            raise Exception('No attribute with identifier {} found.'.format(attribute_identifier))
        self.edited = True
        return attributes

    def publish(self):
        """Mark the attribute as published"""
        self.published = True

    def unpublish(self):
        """Mark the attribute as un-published (set publish flag to false)"""
        self.published = False

    def delete_attribute(self, attribute_id):
        """Delete an attribute, you can search by ID or UUID"""
        found = False
        for a in self.attributes:
            if ((hasattr(a, 'id') and a.id == attribute_id) or
                    (hasattr(a, 'uuid') and a.uuid == attribute_id)):
                a.delete()
                found = True
                break
        if not found:
            raise Exception('No attribute with UUID/ID {} found.'.format(attribute_id))

    def add_attribute(self, type, value, **kwargs):
        """Add an attribute. type and value are required but you can pass all
        other parameters supported by MISPAttribute"""
        if isinstance(value, list):
            for a in value:
                self.add_attribute(type=type, value=a, **kwargs)
        else:
            attribute = MISPAttribute()
            attribute.from_dict(type=type, value=value, **kwargs)
            self.attributes.append(attribute)
        self.edited = True

    def get_object_by_id(self, object_id):
        """Get an object by ID (the ID is the one set by the server when creating the new object)"""
        for obj in self.objects:
            if hasattr(obj, 'id') and obj.id == object_id:
                return obj
        raise InvalidMISPObject('Object with {} does not exists in ths event'.format(object_id))

    def add_object(self, **obj):
        """Add an object to the Event, either by passing a MISPObject, or a dictionary"""
        if isinstance(obj, MISPObject):
            self.Object.append(obj)
        elif isinstance(obj, dict):
            tmp_object = MISPObject(obj['name'])
            tmp_object.from_dict(**obj)
            self.Object.append(tmp_object)
        else:
            raise InvalidMISPObject("An object to add to an existing Event needs to be either a MISPObject, or a plain python dictionary")
        self.edited = True

    def __repr__(self):
        if hasattr(self, 'info'):
            return '<{self.__class__.__name__}(info={self.info})'.format(self=self)
        return '<{self.__class__.__name__}(NotInitialized)'.format(self=self)

    def _serialize(self):
        return '{date}{threat_level_id}{info}{uuid}{analysis}{timestamp}'.format(
            date=self.date, threat_level_id=self.threat_level_id, info=self.info,
            uuid=self.uuid, analysis=self.analysis, timestamp=self.timestamp).encode()

    def _serialize_sigs(self):
        # Not used
        all_sigs = self.sig
        for a in self.attributes:
            all_sigs += a.sig
        return all_sigs.encode()

    def sign(self, gpg_uid, passphrase=None):
        # Not used
        if not has_pyme:
            raise PyMISPError('pyme is required, please install: pip install --pre pyme3. You will also need libgpg-error-dev and libgpgme11-dev.')
        to_sign = self._serialize()
        with gpg.Context() as c:
            keys = list(c.keylist(gpg_uid))
            c.signers = keys[:1]
            if passphrase:
                c.set_passphrase_cb(lambda *args: passphrase)
            signed, _ = c.sign(to_sign, mode=mode.DETACH)
            self.sig = base64.b64encode(signed).decode()
        for a in self.attributes:
            a.sign(gpg_uid, passphrase)
        to_sign_global = self._serialize_sigs()
        with gpg.Context() as c:
            keys = list(c.keylist(gpg_uid))
            c.signers = keys[:1]
            if passphrase:
                c.set_passphrase_cb(lambda *args: passphrase)
            signed, _ = c.sign(to_sign_global, mode=mode.DETACH)
            self.global_sig = base64.b64encode(signed).decode()

    def verify(self, gpg_uid):
        # Not used
        if not has_pyme:
            raise PyMISPError('pyme is required, please install: pip install --pre pyme3. You will also need libgpg-error-dev and libgpgme11-dev.')
        to_return = {}
        signed_data = self._serialize()
        with gpg.Context() as c:
            keys = list(c.keylist(gpg_uid))
            try:
                c.verify(signed_data, signature=base64.b64decode(self.sig), verify=keys[:1])
                to_return[self.uuid] = True
            except Exception:
                to_return[self.uuid] = False
        for a in self.attributes:
            to_return.update(a.verify(gpg_uid))
        to_verify_global = self._serialize_sigs()
        with gpg.Context() as c:
            keys = list(c.keylist(gpg_uid))
            try:
                c.verify(to_verify_global, signature=base64.b64decode(self.global_sig), verify=keys[:1])
                to_return['global'] = True
            except Exception:
                to_return['global'] = False
        return to_return

    @deprecated
    def get_known_types(self):
        return self.known_types

    @deprecated
    def set_all_values(self, **kwargs):
        self.from_dict(**kwargs)

    @deprecated
    def _json(self):
        return self.to_dict()


class MISPTag(AbstractMISP):
    def __init__(self):
        super(MISPTag, self).__init__()

    def from_dict(self, name, **kwargs):
        self.name = name
        super(MISPTag, self).from_dict(**kwargs)

    def __repr__(self):
        if hasattr(self, 'name'):
            return '<{self.__class__.__name__}(name={self.name})'.format(self=self)
        return '<{self.__class__.__name__}(NotInitialized)'.format(self=self)


class MISPObjectReference(AbstractMISP):

    def __init__(self):
        super(MISPObjectReference, self).__init__()

    def from_dict(self, object_uuid, referenced_uuid, relationship_type, comment=None, **kwargs):
        self.object_uuid = object_uuid
        self.referenced_uuid = referenced_uuid
        self.relationship_type = relationship_type
        self.comment = comment
        super(MISPObjectReference, self).from_dict(**kwargs)

    def __repr__(self):
        if hasattr(self, 'referenced_uuid'):
            return '<{self.__class__.__name__}(object_uuid={self.object_uuid}, referenced_uuid={self.referenced_uuid}, relationship_type={self.relationship_type})'.format(self=self)
        return '<{self.__class__.__name__}(NotInitialized)'.format(self=self)


class MISPUser(AbstractMISP):

    def __init__(self):
        super(MISPUser, self).__init__()


class MISPOrganisation(AbstractMISP):

    def __init__(self):
        super(MISPOrganisation, self).__init__()


class MISPSighting(AbstractMISP):

    def __init__(self):
        super(MISPSighting, self).__init__()

    def from_dict(self, value, source=None, type=None, timestamp=None, **kwargs):
        """Initialize the MISPSighting from a dictionary
        :value: Value can either be the attribute's value (to update sighting on all the attributes with this value),
                or an UUID in order to update the sightings of one particular attribute.
        :source: Source of the sighting
        :type: Type of the sighting
        :timestamp: Timestamp associated to the sighting
        """
        self.value = value
        self.source = source
        self.type = type
        self.timestamp = timestamp
        super(MISPSighting, self).from_dict(**kwargs)

    def __repr__(self):
        if hasattr(self, 'value'):
            return '<{self.__class__.__name__}(value={self.value})'.format(self=self)
        return '<{self.__class__.__name__}(NotInitialized)'.format(self=self)


class MISPObjectAttribute(MISPAttribute):

    def __init__(self, definition):
        super(MISPObjectAttribute, self).__init__()
        self.__definition = definition

    def from_dict(self, object_relation, value, **kwargs):
        self.object_relation = object_relation
        self.value = value
        # Initialize the new MISPAttribute
        # Get the misp attribute type from the definition
        self.type = kwargs.pop('type', None)
        if self.type is None:
            self.type = self.__definition.get('misp-attribute')
        self.disable_correlation = kwargs.pop('disable_correlation', None)
        if self.disable_correlation is None:
            # The correlation can be disabled by default in the object definition.
            # Use this value if it isn't overloaded by the object
            self.disable_correlation = self.__definition.get('disable_correlation')
        self.to_ids = kwargs.pop('to_ids', None)
        if self.to_ids is None:
            # Same for the to_ids flag
            self.to_ids = self.__definition.get('to_ids')
        super(MISPObjectAttribute, self).from_dict(**dict(self, **kwargs))

    def __repr__(self):
        if hasattr(self, 'value'):
            return '<{self.__class__.__name__}(object_relation={self.object_relation}, value={self.value})'.format(self=self)
        return '<{self.__class__.__name__}(NotInitialized)'.format(self=self)


class MISPObject(AbstractMISP):

    def __init__(self, name, strict=False, standalone=False, default_attributes_parameters={}, **kwargs):
        ''' Master class representing a generic MISP object
        :name: Name of the object

        :strict: Enforce validation with the object templates

        :standalone: The object will be pushed as directly on MISP, not as a part of an event.
            In this case the ObjectReference needs to be pushed manually and cannot be in the JSON dump.

        :default_attributes_parameters: Used as template for the attributes if they are not overwritten in add_attribute
        '''
        super(MISPObject, self).__init__(**kwargs)
        self.__strict = strict
        self.name = name
        self.__misp_objects_path = os.path.join(
            os.path.abspath(os.path.dirname(sys.modules['pymisp'].__file__)),
            'data', 'misp-objects', 'objects')
        if os.path.exists(os.path.join(self.__misp_objects_path, self.name, 'definition.json')):
            self.__known_template = True
        else:
            if self.__strict:
                raise UnknownMISPObjectTemplate('{} is unknown in the MISP object directory.'.format(self.name))
            else:
                self.__known_template = False
        if self.__known_template:
            with open(os.path.join(self.__misp_objects_path, self.name, 'definition.json'), 'r') as f:
                self.__definition = json.load(f)
            setattr(self, 'meta-category', self.__definition['meta-category'])
            self.template_uuid = self.__definition['uuid']
            self.description = self.__definition['description']
            self.template_version = self.__definition['version']
        else:
            # Then we have no meta-category, template_uuid, description and template_version
            pass
        self.uuid = str(uuid.uuid4())
        self.__fast_attribute_access = {}  # Hashtable object_relation: [attributes]
        self.ObjectReference = []
        self.Attribute = []
        self.Tag = []
        self._default_attributes_parameters = default_attributes_parameters
        if self._default_attributes_parameters:
            # Let's clean that up
            self._default_attributes_parameters.pop('value', None)  # duh
            self._default_attributes_parameters.pop('uuid', None)  # duh
            self._default_attributes_parameters.pop('id', None)  # duh
            self._default_attributes_parameters.pop('object_id', None)  # duh
            self._default_attributes_parameters.pop('type', None)  # depends on the value
            self._default_attributes_parameters.pop('object_relation', None)  # depends on the value
            self._default_attributes_parameters.pop('disable_correlation', None)  # depends on the value
            self._default_attributes_parameters.pop('to_ids', None)  # depends on the value
            self._default_attributes_parameters.pop('category', None)  # depends on the value
            self._default_attributes_parameters.pop('deleted', None)  # doesn't make sense to pre-set it
            self._default_attributes_parameters.pop('data', None)  # in case the original in a sample or an attachment
<<<<<<< HEAD
            self.distribution = self._default_attributes_parameters.distribution
            if self._default_attributes_parameters.get('sharing_group_id'):
                self.sharing_group_id = self._default_attributes_parameters.sharing_group_id
=======
            self.distribution = self._default_attributes_parameters.pop('distribution', 5) 
            self.sharing_group_id = self._default_attributes_parameters.pop('sharing_group_id', None)
>>>>>>> 639c75bc
        else:
            self.distribution = 5  # Default to inherit
            self.sharing_group_id = None
        self._standalone = standalone
        if self._standalone:
            # Mark as non_jsonable because we need to add the references manually after the object(s) have been created
            self.update_not_jsonable('ObjectReference')

    @property
    def attributes(self):
        return self.Attribute

    @property
    def references(self):
        return self.ObjectReference

    def from_dict(self, **kwargs):
        if self.__known_template:
            if kwargs.get('template_uuid') and kwargs['template_uuid'] != self.template_uuid:
                if self.__strict:
                    raise UnknownMISPObjectTemplate('UUID of the object is different from the one of the template.')
                else:
                    self.__known_template = False
            if kwargs.get('template_version') and int(kwargs['template_version']) != self.template_version:
                if self.__strict:
                    raise UnknownMISPObjectTemplate('Version of the object ({}) is different from the one of the template ({}).'.format(kwargs['template_version'], self.template_version))
                else:
                    self.__known_template = False

        if kwargs.get('Attribute'):
            for a in kwargs.pop('Attribute'):
                self.add_attribute(**a)
        if kwargs.get('ObjectReference'):
            for r in kwargs.pop('ObjectReference'):
                self.add_reference(**r)
        if kwargs.get('Tag'):
            for tag in kwargs.pop('Tag'):
                self.add_tag(**tag)

        super(MISPObject, self).from_dict(**kwargs)

    def add_reference(self, referenced_uuid, relationship_type, comment=None, **kwargs):
        """Add a link (uuid) to an other object"""
        if kwargs.get('object_uuid'):
            # Load existing object
            object_uuid = kwargs.pop('object_uuid')
        else:
            # New reference
            object_uuid = self.uuid
        reference = MISPObjectReference()
        reference.from_dict(object_uuid=object_uuid, referenced_uuid=referenced_uuid,
                            relationship_type=relationship_type, comment=comment, **kwargs)
        self.ObjectReference.append(reference)
        self.edited = True

    def add_tag(self, name, **kwargs):
        tag = MISPTag()
        tag.from_dict(name=name, **kwargs)
        self.Tag.append(tag)
        self.edited = True

    def get_attributes_by_relation(self, object_relation):
        '''Returns the list of attributes with the given object relation in the object'''
        return self.__fast_attribute_access.get(object_relation, [])

    def has_attributes_by_relation(self, list_of_relations):
        '''True if all the relations in the list are defined in the object'''
        return all(relation in self.__fast_attribute_access for relation in list_of_relations)

    def add_attribute(self, object_relation, **value):
        """Add an attribute. object_relation is required and the value key is a
        dictionary with all the keys supported by MISPAttribute"""
        if value.get('value') is None:
            return None
        if self.__known_template:
            if self.__definition['attributes'].get(object_relation):
                attribute = MISPObjectAttribute(self.__definition['attributes'][object_relation])
            else:
                # Woopsie, this object_relation is unknown, no sane defaults for you.
                logger.warning("The template ({}) doesn't have the object_relation ({}) you're trying to add.".format(self.name, object_relation))
                attribute = MISPObjectAttribute({})
        else:
            attribute = MISPObjectAttribute({})
        # Overwrite the parameters of self._default_attributes_parameters with the ones of value
        attribute.from_dict(object_relation=object_relation, **dict(self._default_attributes_parameters, **value))
        if not self.__fast_attribute_access.get(object_relation):
            self.__fast_attribute_access[object_relation] = []
        self.Attribute.append(attribute)
        self.__fast_attribute_access[object_relation].append(attribute)
        self.edited = True
        return attribute

    def to_dict(self, strict=False):
        if strict or self.__strict and self.__known_template:
            self._validate()
        return super(MISPObject, self).to_dict()

    def to_json(self, strict=False):
        if strict or self.__strict and self.__known_template:
            self._validate()
        return super(MISPObject, self).to_json()

    def _validate(self):
        """Make sure the object we're creating has the required fields"""
        all_object_relations = []
        for a in self.attributes:
            all_object_relations.append(a.object_relation)
        count_relations = dict(Counter(all_object_relations))
        for key, counter in count_relations.items():
            if counter == 1:
                continue
            if not self.__definition['attributes'][key].get('multiple'):
                raise InvalidMISPObject('Multiple occurrences of {} is not allowed'.format(key))
        all_attribute_names = set(count_relations.keys())
        if self.__definition.get('requiredOneOf'):
            if not set(self.__definition['requiredOneOf']) & all_attribute_names:
                raise InvalidMISPObject('At least one of the following attributes is required: {}'.format(', '.join(self.__definition['requiredOneOf'])))
        if self.__definition.get('required'):
            for r in self.__definition.get('required'):
                if r not in all_attribute_names:
                    raise InvalidMISPObject('{} is required'.format(r))
        return True

    def __repr__(self):
        if hasattr(self, 'name'):
            return '<{self.__class__.__name__}(name={self.name})'.format(self=self)
        return '<{self.__class__.__name__}(NotInitialized)'.format(self=self)<|MERGE_RESOLUTION|>--- conflicted
+++ resolved
@@ -784,14 +784,8 @@
             self._default_attributes_parameters.pop('category', None)  # depends on the value
             self._default_attributes_parameters.pop('deleted', None)  # doesn't make sense to pre-set it
             self._default_attributes_parameters.pop('data', None)  # in case the original in a sample or an attachment
-<<<<<<< HEAD
-            self.distribution = self._default_attributes_parameters.distribution
-            if self._default_attributes_parameters.get('sharing_group_id'):
-                self.sharing_group_id = self._default_attributes_parameters.sharing_group_id
-=======
-            self.distribution = self._default_attributes_parameters.pop('distribution', 5) 
-            self.sharing_group_id = self._default_attributes_parameters.pop('sharing_group_id', None)
->>>>>>> 639c75bc
+            self.distribution = self._default_attributes_parameters.pop('distribution', 5)
+            self.sharing_group_id = self._default_attributes_parameters.pop('sharing_group_id', 0)
         else:
             self.distribution = 5  # Default to inherit
             self.sharing_group_id = None
