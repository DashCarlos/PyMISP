#!/usr/bin/env python
# -*- coding: utf-8 -*-

"""Python API using the REST interface of MISP"""

import sys
import json
import datetime
import os
import base64
import re
import warnings

try:
    from urllib.parse import urljoin
except ImportError:
    from urlparse import urljoin
    warnings.warn("You're using python 2, it is strongly recommended to use python >=3.4")
from io import BytesIO
import zipfile

try:
    import requests
    HAVE_REQUESTS = True
except ImportError:
    HAVE_REQUESTS = False

from . import __version__
from .exceptions import PyMISPError, SearchError, MissingDependency, NoURL, NoKey
from .mispevent import MISPEvent, MISPAttribute, EncodeUpdate


# Least dirty way to support python 2 and 3
try:
    basestring
    warnings.warn("You're using python 2, it is strongly recommended to use python >=3.4")
except NameError:
    basestring = str


class distributions(object):
    """Enumeration of the available distributions."""
    your_organization = 0
    this_community = 1
    connected_communities = 2
    all_communities = 3


class threat_level(object):
    """Enumeration of the available threat levels."""
    high = 1
    medium = 2
    low = 3
    undefined = 4


class analysis(object):
    """Enumeration of the available analysis statuses."""
    initial = 0
    ongoing = 1
    completed = 2


class PyMISP(object):
    """
        Python API for MISP

        :param url: URL of the MISP instance you want to connect to
        :param key: API key of the user you want to use
        :param ssl: can be True or False (to check ot not the validity
                    of the certificate. Or a CA_BUNDLE in case of self
                    signed certiifcate (the concatenation of all the
                    *.crt of the chain)
        :param out_type: Type of object (json) NOTE: XML output isn't supported anymore, keeping the flag for compatibility reasons.
        :param debug: print all the messages received from the server
        :param proxies: Proxy dict as describes here: http://docs.python-requests.org/en/master/user/advanced/#proxies
        :param cert: Client certificate, as described there: http://docs.python-requests.org/en/master/user/advanced/#ssl-cert-verification
    """

    # So it can may be accessed from the misp object.
    distributions = distributions
    threat_level = threat_level
    analysis = analysis

    def __init__(self, url, key, ssl=True, out_type='json', debug=False, proxies=None, cert=None):
        if not url:
            raise NoURL('Please provide the URL of your MISP instance.')
        if not key:
            raise NoKey('Please provide your authorization key.')

        self.root_url = url
        self.key = key
        self.ssl = ssl
        self.proxies = proxies
        self.cert = cert
        self.ressources_path = os.path.join(os.path.abspath(os.path.dirname(__file__)), 'data')
        if out_type != 'json':
            raise PyMISPError('The only output type supported by PyMISP is JSON. If you still rely on XML, use PyMISP v2.4.49')
        self.debug = debug

        try:
            # Make sure the MISP instance is working and the URL is valid
            response = self.get_version()
            misp_version = response['version'].split('.')
            pymisp_version = __version__.split('.')
            for a, b in zip(misp_version, pymisp_version):
                if a == b:
                    continue
                elif a < b:
                    warnings.warn("Remote MISP instance (v{}) older than PyMISP (v{}). You should update your MISP instance, or install an older PyMISP version.".format(response['version'], __version__))
                else:  # a > b
                    # NOTE: That can happen and should not be blocking
                    warnings.warn("Remote MISP instance (v{}) newer than PyMISP (v{}). Please check if a newer version of PyMISP is available.".format(response['version'], __version__))
                    continue

        except Exception as e:
            raise PyMISPError('Unable to connect to MISP ({}). Please make sure the API key and the URL are correct (http/https is required): {}'.format(self.root_url, e))

        try:
            session = self.__prepare_session()
            response = session.get(urljoin(self.root_url, 'attributes/describeTypes.json'))
            describe_types = self._check_response(response)
            if describe_types.get('error'):
                for e in describe_types.get('error'):
                    raise PyMISPError('Failed: {}'.format(e))
            self.describe_types = describe_types['result']
            if not self.describe_types.get('sane_defaults'):
                raise PyMISPError('The MISP server your are trying to reach is outdated (<2.4.52). Please use PyMISP v2.4.51.1 (pip install -I PyMISP==v2.4.51.1) and/or contact your administrator.')
        except:
            describe_types = json.load(open(os.path.join(self.ressources_path, 'describeTypes.json'), 'r'))
            self.describe_types = describe_types['result']

        self.categories = self.describe_types['categories']
        self.types = self.describe_types['types']
        self.category_type_mapping = self.describe_types['category_type_mappings']
        self.sane_default = self.describe_types['sane_defaults']

    def __prepare_session(self, output='json'):
        """
            Prepare the headers of the session
        """
        if not HAVE_REQUESTS:
            raise MissingDependency('Missing dependency, install requests (`pip install requests`)')
        session = requests.Session()
        session.verify = self.ssl
        session.proxies = self.proxies
        session.cert = self.cert
        session.headers.update(
            {'Authorization': self.key,
             'Accept': 'application/{}'.format(output),
             'content-type': 'application/{}'.format(output),
             'User-Agent': 'PyMISP {} - Python {}.{}.{}'.format(__version__, *sys.version_info)})
        return session

    def flatten_error_messages(self, response):
        messages = []
        if response.get('error'):
            if isinstance(response['error'], list):
                for e in response['errors']:
                    messages.append(e['error']['value'][0])
            else:
                messages.append(['error'])
        elif response.get('errors'):
            if isinstance(response['errors'], dict):
                for where, errors in response['errors'].items():
                    if isinstance(errors, dict):
                        for where, msg in errors.items():
                            if isinstance(msg, list):
                                for m in msg:
                                    messages.append('Error in {}: {}'.format(where, m))
                            else:
                                messages.append('Error in {}: {}'.format(where, msg))
                    else:
                        for e in errors:
                            if not e:
                                continue
                            if isinstance(e, str):
                                messages.append(e)
                                continue
                            for type_e, msgs in e.items():
                                for m in msgs:
                                    messages.append('Error in {}: {}'.format(where, m))
        return messages

    def _check_response(self, response):
        if response.status_code >= 500:
            response.raise_for_status()
        try:
            to_return = response.json()
        except:
            if self.debug:
                print(response.text)
            raise PyMISPError('Unknown error: {}'.format(response.text))

        errors = []
        if isinstance(to_return, list):
            to_return = {'response': to_return}
        if to_return.get('error'):
            if not isinstance(to_return['error'], list):
                errors.append(to_return['error'])
            else:
                errors += to_return['error']

        if 400 <= response.status_code < 500:
            if to_return.get('error') is None and to_return.get('message'):
                errors.append(to_return['message'])
            else:
                errors.append(basestring(response.status_code))
        errors += self.flatten_error_messages(to_return)
        if errors:
            to_return['errors'] = errors
        if self.debug:
            print(json.dumps(to_return, indent=4))
        return to_return

    # ################################################
    # ############### Simple REST API ################
    # ################################################

    def get_index(self, filters=None):
        """
            Return the index.

            Warning, there's a limit on the number of results
        """
        session = self.__prepare_session()
        url = urljoin(self.root_url, 'events/index')
        if filters is not None:
            filters = json.dumps(filters)
            response = session.post(url, data=filters)
        else:
            response = session.get(url)
        return self._check_response(response)

    def get_event(self, event_id):
        """
            Get an event

            :param event_id: Event id to get
        """
        session = self.__prepare_session()
        url = urljoin(self.root_url, 'events/{}'.format(event_id))
        response = session.get(url)
        return self._check_response(response)

    def get_stix_event(self, event_id=None, with_attachments=False, from_date=False, to_date=False, tags=False):
        """
            Get an event/events in STIX format
        """
        if tags:
            if isinstance(tags, list):
                tags = "&&".join(tags)

        session = self.__prepare_session()
        url = urljoin(self.root_url, "/events/stix/download/{}/{}/{}/{}/{}".format(
            event_id, with_attachments, tags, from_date, to_date))
        if self.debug:
            print("Getting STIX event from {}".format(url))
        response = session.get(url)
        return self._check_response(response)

    def add_event(self, event):
        """
            Add a new event

            :param event: Event as JSON object / string or XML to add
        """
        session = self.__prepare_session()
        url = urljoin(self.root_url, 'events')
        if isinstance(event, basestring):
            response = session.post(url, data=event)
        else:
            response = session.post(url, data=json.dumps(event))
        return self._check_response(response)

    def update_event(self, event_id, event):
        """
            Update an event

            :param event_id: Event id to update
            :param event: Event as JSON object / string or XML to add
        """
        session = self.__prepare_session()
        url = urljoin(self.root_url, 'events/{}'.format(event_id))
        if isinstance(event, basestring):
            response = session.post(url, data=event)
        else:
            response = session.post(url, data=json.dumps(event))
        return self._check_response(response)

    def delete_event(self, event_id):
        """
            Delete an event

            :param event_id: Event id to delete
        """
        session = self.__prepare_session()
        url = urljoin(self.root_url, 'events/{}'.format(event_id))
        response = session.delete(url)
        return self._check_response(response)

    def delete_attribute(self, attribute_id):
        session = self.__prepare_session()
        url = urljoin(self.root_url, 'attributes/{}'.format(attribute_id))
        response = session.delete(url)
        return self._check_response(response)

    # ##############################################
    # ######### Event handling (Json only) #########
    # ##############################################

    def _prepare_full_event(self, distribution, threat_level_id, analysis, info, date=None, published=False, orgc_id=None, org_id=None):
        misp_event = MISPEvent(self.describe_types)
        misp_event.set_all_values(info=info, distribution=distribution, threat_level_id=threat_level_id,
                                  analysis=analysis, date=date, orgc_id=orgc_id, org_id=org_id)
        if published:
            misp_event.publish()
        return misp_event

    def _prepare_full_attribute(self, category, type_value, value, to_ids, comment=None, distribution=5):
        misp_attribute = MISPAttribute(self.describe_types)
        misp_attribute.set_all_values(type=type_value, value=value, category=category,
                                      to_ids=to_ids, comment=comment, distribution=distribution)
        return misp_attribute

    def _one_or_more(self, value):
        """Returns a list/tuple of one or more items, regardless of input."""
        return value if isinstance(value, (tuple, list)) else (value,)

    # ########## Helpers ##########

    def get(self, eid):
        return self.get_event(eid)

    def get_stix(self, **kwargs):
        return self.get_stix_event(**kwargs)

    def update(self, event):
        eid = event['Event']['id']
        return self.update_event(eid, event)

    def publish(self, event):
        if event['Event']['published']:
            return {'error': 'Already published'}
        e = MISPEvent(self.describe_types)
        e.load(event)
        e.publish()
        return self.update_event(event['Event']['id'], json.dumps(e, cls=EncodeUpdate))

    def change_threat_level(self, event, threat_level_id):
        e = MISPEvent(self.describe_types)
        e.load(event)
        e.threat_level_id = threat_level_id
        return self.update_event(event['Event']['id'], json.dumps(e, cls=EncodeUpdate))

    def new_event(self, distribution=None, threat_level_id=None, analysis=None, info=None, date=None, published=False, orgc_id=None, org_id=None):
        misp_event = self._prepare_full_event(distribution, threat_level_id, analysis, info, date, published, orgc_id, org_id)
        return self.add_event(json.dumps(misp_event, cls=EncodeUpdate))

    def add_tag(self, event, tag):
        session = self.__prepare_session()
        to_post = {'request': {'Event': {'id': event['Event']['id'], 'tag': tag}}}
        response = session.post(urljoin(self.root_url, 'events/addTag'), data=json.dumps(to_post))
        return self._check_response(response)

    def remove_tag(self, event, tag):
        session = self.__prepare_session()
        to_post = {'request': {'Event': {'id': event['Event']['id'], 'tag': tag}}}
        response = session.post(urljoin(self.root_url, 'events/removeTag'), data=json.dumps(to_post))
        return self._check_response(response)

    def _valid_uuid(self,uuid):
        """ 
            Test if uuid is valid

            CakeText::uuid follow RFC 4122
             - the third group must start with a 4,
             - the fourth group must start with 8, 9, a or b.
             
             :param uuid: an uuid
        """
        regex = re.compile('^[a-f0-9]{8}-?[a-f0-9]{4}-?4[a-f0-9]{3}-?[89ab][a-f0-9]{3}-?[a-f0-9]{12}\Z', re.I)
        match = regex.match(uuid)
        return bool(match)
    # ##### File attributes #####

    def _send_attributes(self, event, attributes, proposal=False):
        if proposal:
            response = self.proposal_add(event['Event']['id'], attributes)
        else:
            e = MISPEvent(self.describe_types)
            e.load(event)
            e.attributes += attributes
            response = self.update_event(event['Event']['id'], json.dumps(e, cls=EncodeUpdate))
        return response

    def add_named_attribute(self, event, type_value, value, category=None, to_ids=False, comment=None, distribution=None, proposal=False):
        attributes = []
        for value in self._one_or_more(value):
            attributes.append(self._prepare_full_attribute(category, type_value, value, to_ids, comment, distribution))
        return self._send_attributes(event, attributes, proposal)

    def add_hashes(self, event, category='Artifacts dropped', filename=None, md5=None, sha1=None, sha256=None, ssdeep=None, comment=None, to_ids=True, distribution=None, proposal=False):

        attributes = []
        type_value = '{}'
        value = '{}'
        if filename:
            type_value = 'filename|{}'
            value = filename + '|{}'
        if md5:
            attributes.append(self._prepare_full_attribute(category, type_value.format('md5'), value.format(md5),
                                                           to_ids, comment, distribution))
        if sha1:
            attributes.append(self._prepare_full_attribute(category, type_value.format('sha1'), value.format(sha1),
                                                           to_ids, comment, distribution))
        if sha256:
            attributes.append(self._prepare_full_attribute(category, type_value.format('sha256'), value.format(sha256),
                                                           to_ids, comment, distribution))
        if ssdeep:
            attributes.append(self._prepare_full_attribute(category, type_value.format('ssdeep'), value.format(ssdeep),
                                                           to_ids, comment, distribution))

        return self._send_attributes(event, attributes, proposal)

    def av_detection_link(self, event, link, category='Antivirus detection', to_ids=False, comment=None, distribution=None, proposal=False):
        return self.add_named_attribute(event, 'link', link, category, to_ids, comment, distribution, proposal)

    def add_detection_name(self, event, name, category='Antivirus detection', to_ids=False, comment=None, distribution=None, proposal=False):
        return self.add_named_attribute(event, 'text', name, category, to_ids, comment, distribution, proposal)

    def add_filename(self, event, filename, category='Artifacts dropped', to_ids=False, comment=None, distribution=None, proposal=False):
        return self.add_named_attribute(event, 'filename', filename, category, to_ids, comment, distribution, proposal)

    def add_regkey(self, event, regkey, rvalue=None, category='Artifacts dropped', to_ids=True, comment=None, distribution=None, proposal=False):
        if rvalue:
            type_value = 'regkey|value'
            value = '{}|{}'.format(regkey, rvalue)
        else:
            type_value = 'regkey'
            value = regkey

        attributes = []
        attributes.append(self._prepare_full_attribute(category, type_value, value, to_ids, comment, distribution))
        return self._send_attributes(event, attributes, proposal)

    def add_regkeys(self, event, regkeys_values, category='Artifacts dropped', to_ids=True, comment=None, distribution=None, proposal=False):
        attributes = []

        for regkey, rvalue in regkeys_values.items():
            if rvalue is not None:
                type_value = 'regkey|value'
                value = '{}|{}'.format(regkey, rvalue)
            else:
                type_value = 'regkey'
                value = regkey

            attributes.append(self._prepare_full_attribute(category, type_value, value, to_ids, comment, distribution))
        return self._send_attributes(event, attributes, proposal)

    def add_pattern(self, event, pattern, in_file=True, in_memory=False, category='Artifacts dropped', to_ids=True, comment=None, distribution=None, proposal=False):
        if not (in_file or in_memory):
            raise PyMISPError('Invalid pattern type: please use in_memory=True or in_file=True')
        itemtype = 'pattern-in-file' if in_file else 'pattern-in-memory'
        return self.add_named_attribute(event, itemtype, pattern, category, to_ids, comment, distribution, proposal)

    def add_pipe(self, event, named_pipe, category='Artifacts dropped', to_ids=True, comment=None, distribution=None, proposal=False):
        def scrub(s):
            if not s.startswith('\\.\\pipe\\'):
                s = '\\.\\pipe\\{}'.format(s)
            return s
        attributes = list(map(scrub, self._one_or_more(named_pipe)))
        return self.add_named_attribute(event, 'named pipe', attributes, category, to_ids, comment, distribution, proposal)

    def add_mutex(self, event, mutex, category='Artifacts dropped', to_ids=True, comment=None, distribution=None, proposal=False):
        def scrub(s):
            if not s.startswith('\\BaseNamedObjects\\'):
                s = '\\BaseNamedObjects\\{}'.format(s)
            return s
        attributes = list(map(scrub, self._one_or_more(mutex)))
        return self.add_named_attribute(event, 'mutex', attributes, category, to_ids, comment, distribution, proposal)

    def add_yara(self, event, yara, category='Payload delivery', to_ids=False, comment=None, distribution=None, proposal=False):
        return self.add_named_attribute(event, 'yara', yara, category, to_ids, comment, distribution, proposal)

    # ##### Network attributes #####

    def add_ipdst(self, event, ipdst, category='Network activity', to_ids=True, comment=None, distribution=None, proposal=False):
        return self.add_named_attribute(event, 'ip-dst', ipdst, category, to_ids, comment, distribution, proposal)

    def add_ipsrc(self, event, ipsrc, category='Network activity', to_ids=True, comment=None, distribution=None, proposal=False):
        return self.add_named_attribute(event, 'ip-src', ipsrc, category, to_ids, comment, distribution, proposal)

    def add_hostname(self, event, hostname, category='Network activity', to_ids=True, comment=None, distribution=None, proposal=False):
        return self.add_named_attribute(event, 'hostname', hostname, category, to_ids, comment, distribution, proposal)

    def add_domain(self, event, domain, category='Network activity', to_ids=True, comment=None, distribution=None, proposal=False):
        return self.add_named_attribute(event, 'domain', domain, category, to_ids, comment, distribution, proposal)

    def add_domain_ip(self, event, domain, ip, category='Network activity', to_ids=True, comment=None, distribution=None, proposal=False):
        composed = list(map(lambda x: '%s|%s' % (domain, x), ip))
        return self.add_named_attribute(event, 'domain|ip', composed, category, to_ids, comment, distribution, proposal)

    def add_domains_ips(self, event, domain_ips, category='Network activity', to_ids=True, comment=None, distribution=None, proposal=False):
        composed = list(map(lambda x: '%s|%s' % (x[0], x[1]), domain_ips.items()))
        return self.add_named_attribute(event, 'domain|ip', composed, category, to_ids, comment, distribution, proposal)

    def add_url(self, event, url, category='Network activity', to_ids=True, comment=None, distribution=None, proposal=False):
        return self.add_named_attribute(event, 'url', url, category, to_ids, comment, distribution, proposal)

    def add_useragent(self, event, useragent, category='Network activity', to_ids=True, comment=None, distribution=None, proposal=False):
        return self.add_named_attribute(event, 'user-agent', useragent, category, to_ids, comment, distribution, proposal)

    def add_traffic_pattern(self, event, pattern, category='Network activity', to_ids=True, comment=None, distribution=None, proposal=False):
        return self.add_named_attribute(event, 'pattern-in-traffic', pattern, category, to_ids, comment, distribution, proposal)

    def add_snort(self, event, snort, category='Network activity', to_ids=True, comment=None, distribution=None, proposal=False):
        return self.add_named_attribute(event, 'snort', snort, category, to_ids, comment, distribution, proposal)

    def add_net_other(self, event, netother, category='Network activity', to_ids=True, comment=None, distribution=None, proposal=False):
        return self.add_named_attribute(event, 'other', netother, category, to_ids, comment, distribution, proposal)

    # ##### Email attributes #####

    def add_email_src(self, event, email, category='Payload delivery', to_ids=True, comment=None, distribution=None, proposal=False):
        return self.add_named_attribute(event, 'email-src', email, category, to_ids, comment, distribution, proposal)

    def add_email_dst(self, event, email, category='Payload delivery', to_ids=True, comment=None, distribution=None, proposal=False):
        return self.add_named_attribute(event, 'email-dst', email, category, to_ids, comment, distribution, proposal)

    def add_email_subject(self, event, email, category='Payload delivery', to_ids=True, comment=None, distribution=None, proposal=False):
        return self.add_named_attribute(event, 'email-subject', email, category, to_ids, comment, distribution, proposal)

    def add_email_attachment(self, event, email, category='Payload delivery', to_ids=True, comment=None, distribution=None, proposal=False):
        return self.add_named_attribute(event, 'email-attachment', email, category, to_ids, comment, distribution, proposal)

    # ##### Target attributes #####

    def add_target_email(self, event, target, category='Targeting data', to_ids=True, comment=None, distribution=None, proposal=False):
        return self.add_named_attribute(event, 'target-email', target, category, to_ids, comment, distribution, proposal)

    def add_target_user(self, event, target, category='Targeting data', to_ids=True, comment=None, distribution=None, proposal=False):
        return self.add_named_attribute(event, 'target-user', target, category, to_ids, comment, distribution, proposal)

    def add_target_machine(self, event, target, category='Targeting data', to_ids=True, comment=None, distribution=None, proposal=False):
        return self.add_named_attribute(event, 'target-machine', target, category, to_ids, comment, distribution, proposal)

    def add_target_org(self, event, target, category='Targeting data', to_ids=True, comment=None, distribution=None, proposal=False):
        return self.add_named_attribute(event, 'target-org', target, category, to_ids, comment, distribution, proposal)

    def add_target_location(self, event, target, category='Targeting data', to_ids=True, comment=None, distribution=None, proposal=False):
        return self.add_named_attribute(event, 'target-location', target, category, to_ids, comment, distribution, proposal)

    def add_target_external(self, event, target, category='Targeting data', to_ids=True, comment=None, distribution=None, proposal=False):
        return self.add_named_attribute(event, 'target-external', target, category, to_ids, comment, distribution, proposal)

    # ##### Attribution attributes #####

    def add_threat_actor(self, event, target, category='Attribution', to_ids=True, comment=None, distribution=None, proposal=False):
        return self.add_named_attribute(event, 'threat-actor', target, category, to_ids, comment, distribution, proposal)

    # ##### Internal reference attributes #####

    def add_internal_link(self, event, reference, category='Internal reference', to_ids=False, comment=None, distribution=None, proposal=False):
        return self.add_named_attribute(event, 'link', reference, category, to_ids, comment, distribution, proposal)

    def add_internal_comment(self, event, reference, category='Internal reference', to_ids=False, comment=None, distribution=None, proposal=False):
        return self.add_named_attribute(event, 'comment', reference, category, to_ids, comment, distribution, proposal)

    def add_internal_text(self, event, reference, category='Internal reference', to_ids=False, comment=None, distribution=None, proposal=False):
        return self.add_named_attribute(event, 'text', reference, category, to_ids, comment, distribution, proposal)

    def add_internal_other(self, event, reference, category='Internal reference', to_ids=False, comment=None, distribution=None, proposal=False):
        return self.add_named_attribute(event, 'other', reference, category, to_ids, comment, distribution, proposal)

    # ##################################################
    # ######### Upload samples through the API #########
    # ##################################################

    def _prepare_upload(self, event_id, distribution, to_ids, category, comment, info,
                        analysis, threat_level_id):
        to_post = {'request': {}}

        if event_id is not None:
            try:
                event_id = int(event_id)
            except:
                pass
        if not isinstance(event_id, int):
            # New event
            misp_event = self._prepare_full_event(distribution, threat_level_id, analysis, info)
            to_post['request']['distribution'] = misp_event.distribution
            to_post['request']['info'] = misp_event.info
            to_post['request']['analysis'] = misp_event.analysis
            to_post['request']['threat_level_id'] = misp_event.threat_level_id
        else:
            to_post['request']['event_id'] = int(event_id)

        default_values = self.sane_default['malware-sample']
        if to_ids is None or not isinstance(to_ids, bool):
            to_ids = bool(int(default_values['to_ids']))
        to_post['request']['to_ids'] = to_ids

        if category is None or category not in self.categories:
            category = default_values['default_category']
        to_post['request']['category'] = category

        to_post['request']['comment'] = comment
        return to_post

    def _encode_file_to_upload(self, path):
        with open(path, 'rb') as f:
            return str(base64.b64encode(f.read()))

    def upload_sample(self, filename, filepath, event_id, distribution=None,
                      to_ids=True, category=None, comment=None, info=None,
                      analysis=None, threat_level_id=None):
        to_post = self._prepare_upload(event_id, distribution, to_ids, category,
                                       comment, info, analysis, threat_level_id)
        to_post['request']['files'] = [{'filename': filename, 'data': self._encode_file_to_upload(filepath)}]
        return self._upload_sample(to_post)

    def upload_samplelist(self, filepaths, event_id, distribution=None,
                          to_ids=True, category=None, comment=None, info=None,
                          analysis=None, threat_level_id=None):
        to_post = self._prepare_upload(event_id, distribution, to_ids, category,
                                       comment, info, analysis, threat_level_id)
        files = []
        for path in filepaths:
            if not os.path.isfile(path):
                continue
            files.append({'filename': os.path.basename(path), 'data': self._encode_file_to_upload(path)})
        to_post['request']['files'] = files
        return self._upload_sample(to_post)

    def _upload_sample(self, to_post):
        session = self.__prepare_session()
        url = urljoin(self.root_url, 'events/upload_sample')
        response = session.post(url, data=json.dumps(to_post))
        return self._check_response(response)

    # ############################
    # ######## Proposals #########
    # ############################

    def __query_proposal(self, session, path, id, attribute=None):
        url = urljoin(self.root_url, 'shadow_attributes/{}/{}'.format(path, id))
        if path in ['add', 'edit']:
            query = {'request': {'ShadowAttribute': attribute}}
            response = session.post(url, data=json.dumps(query))
        elif path == 'view':
            response = session.get(url)
        else:  # accept or discard
            response = session.post(url)
        return self._check_response(response)

    def proposal_view(self, event_id=None, proposal_id=None):
        session = self.__prepare_session()
        if proposal_id is not None and event_id is not None:
            return {'error': 'You can only view an event ID or a proposal ID'}
        if event_id is not None:
            id = event_id
        else:
            id = proposal_id
        return self.__query_proposal(session, 'view', id)

    def proposal_add(self, event_id, attribute):
        session = self.__prepare_session()
        return self.__query_proposal(session, 'add', event_id, attribute)

    def proposal_edit(self, attribute_id, attribute):
        session = self.__prepare_session()
        return self.__query_proposal(session, 'edit', attribute_id, attribute)

    def proposal_accept(self, proposal_id):
        session = self.__prepare_session()
        return self.__query_proposal(session, 'accept', proposal_id)

    def proposal_discard(self, proposal_id):
        session = self.__prepare_session()
        return self.__query_proposal(session, 'discard', proposal_id)

    # ##############################
    # ###### Attribute update ######
    # ##############################

    def change_toids(self, attribute_uuid, to_ids):
        if to_ids not in [0, 1]:
            raise Exception('to_ids can only be 0 or 1')
        query = {"to_ids": to_ids}
        session = self.__prepare_session()
        return self.__query(session, 'edit/{}'.format(attribute_uuid), query, controller='attributes')

    # ##############################
    # ######## REST Search #########
    # ##############################

    def __query(self, session, path, query, controller='events'):
        if query.get('error') is not None:
            return query
        if controller not in ['events', 'attributes']:
            raise Exception('Invalid controller. Can only be {}'.format(', '.join(['events', 'attributes'])))
        url = urljoin(self.root_url, '{}/{}'.format(controller, path.lstrip('/')))
        if self.debug:
            print('URL: ', url)
            print('Query: ', query)
        response = session.post(url, data=json.dumps(query))
        return self._check_response(response)

    def search_index(self, published=None, eventid=None, tag=None, datefrom=None,
                     dateto=None, eventinfo=None, threatlevel=None, distribution=None,
                     analysis=None, attribute=None, org=None):
        """
            Search only at the index level. Use ! infront of value as NOT, default OR

            :param published: Published (0,1)
            :param eventid: Evend ID(s) | str or list
            :param tag: Tag(s) | str or list
            :param datefrom: First date, in format YYYY-MM-DD
            :param dateto: Last date, in format YYYY-MM-DD
            :param eventinfo: Event info(s) to match | str or list
            :param threatlevel: Threat level(s) (1,2,3,4) | str or list
            :param distribution: Distribution level(s) (0,1,2,3) | str or list
            :param analysis: Analysis level(s) (0,1,2) | str or list
            :param org: Organisation(s) | str or list

        """
        allowed = {'published': published, 'eventid': eventid, 'tag': tag, 'Dateto': dateto,
                   'Datefrom': datefrom, 'eventinfo': eventinfo, 'threatlevel': threatlevel,
                   'distribution': distribution, 'analysis': analysis, 'attribute': attribute,
                   'org': org}
        rule_levels = {'distribution': ["0", "1", "2", "3", "!0", "!1", "!2", "!3"],
                       'threatlevel': ["1", "2", "3", "4", "!1", "!2", "!3", "!4"],
                       'analysis': ["0", "1", "2", "!0", "!1", "!2"]}
        buildup_url = "events/index"

        for rule in allowed.keys():
            if allowed[rule] is not None:
                if not isinstance(allowed[rule], list):
                    allowed[rule] = [allowed[rule]]
                allowed[rule] = [x for x in map(str, allowed[rule])]
                if rule in rule_levels:
                    if not set(allowed[rule]).issubset(rule_levels[rule]):
                        raise SearchError('Values in your {} are invalid, has to be in {}'.format(rule, ', '.join(str(x) for x in rule_levels[rule])))
                if type(allowed[rule]) == list:
                    joined = '|'.join(str(x) for x in allowed[rule])
                    buildup_url += '/search{}:{}'.format(rule, joined)
                else:
                    buildup_url += '/search{}:{}'.format(rule, allowed[rule])
        session = self.__prepare_session()
        url = urljoin(self.root_url, buildup_url)
        response = session.get(url)
        return self._check_response(response)

    def search_all(self, value):
        query = {'value': value, 'searchall': 1}
        session = self.__prepare_session()
        return self.__query(session, 'restSearch/download', query)

    def __prepare_rest_search(self, values, not_values):
        """
            Prepare a search, generate the chain processed by the server

            :param values: Values to search
            :param not_values: Values that should not be in the response
        """
        to_return = ''
        if values is not None:
            if not isinstance(values, list):
                to_return += values
            else:
                to_return += '&&'.join(values)
        if not_values is not None:
            if len(to_return) > 0:
                to_return += '&&!'
            else:
                to_return += '!'
            if not isinstance(values, list):
                to_return += not_values
            else:
                to_return += '&&!'.join(not_values)
        return to_return

    def search(self, values=None, not_values=None, type_attribute=None,
               category=None, org=None, tags=None, not_tags=None, date_from=None,
<<<<<<< HEAD
               date_to=None, last=None, metadata=None, controller='events'):
=======
               date_to=None, last=None, uuid=None):
>>>>>>> 5478778a
        """
            Search via the Rest API

            :param values: values to search for
            :param not_values: values *not* to search for
            :param type_attribute: Type of attribute
            :param category: Category to search
            :param org: Org reporting the event
            :param tags: Tags to search for
            :param not_tags: Tags *not* to search for
            :param date_from: First date
            :param date_to: Last date
            :param last: Last updated events (for example 5d or 12h or 30m)
<<<<<<< HEAD
            :param metadata: return onlymetadata if True
=======
            :param uuid: a valid uuid
>>>>>>> 5478778a

        """
        val = self.__prepare_rest_search(values, not_values)
        tag = self.__prepare_rest_search(tags, not_tags)
        query = {}
        if len(val) != 0:
            query['value'] = val
        if len(tag) != 0:
            query['tags'] = tag
        if type_attribute is not None:
            query['type'] = type_attribute
        if category is not None:
            query['category'] = category
        if org is not None:
            query['org'] = org
        if date_from is not None:
            if isinstance(date_from, datetime.date) or isinstance(date_to, datetime.datetime):
                query['from'] = date_from.strftime('%Y-%m-%d')
            else:
                query['from'] = date_from
        if date_to is not None:
            if isinstance(date_to, datetime.date) or isinstance(date_to, datetime.datetime):
                query['to'] = date_to.strftime('%Y-%m-%d')
            else:
                query['to'] = date_to
        if last is not None:
            query['last'] = last
<<<<<<< HEAD
        if metadata is not None:
            query['metadata'] = metadata
=======
        if uuid is not None:
            if self._valid_uuid(uuid):
                query['uuid'] = uuid
            else:
                return {'error': 'You must enter a valid uuid.'}
>>>>>>> 5478778a

        session = self.__prepare_session()
        return self.__query(session, 'restSearch/download', query, controller)

    def get_attachement(self, event_id):
        """
            Get attachement of an event (not sample)

            :param event_id: Event id from where the attachements will
                             be fetched
        """
        attach = urljoin(self.root_url, 'attributes/downloadAttachment/download/{}'.format(event_id))
        session = self.__prepare_session()
        response = session.get(attach)
        return self._check_response(response)

    def get_yara(self, event_id):
        to_post = {'request': {'eventid': event_id, 'type': 'yara'}}
        session = self.__prepare_session()
        response = session.post(urljoin(self.root_url, 'attributes/restSearch'), data=json.dumps(to_post))
        result = self._check_response(response)
        if result.get('error') is not None:
            return False, result.get('error')
        if not result.get('response'):
            return False, result.get('message')
        rules = '\n\n'.join([a['value'] for a in result['response']['Attribute']])
        return True, rules

    def download_samples(self, sample_hash=None, event_id=None, all_samples=False):
        to_post = {'request': {'hash': sample_hash, 'eventID': event_id, 'allSamples': all_samples}}
        session = self.__prepare_session()
        response = session.post(urljoin(self.root_url, 'attributes/downloadSample'), data=json.dumps(to_post))
        result = self._check_response(response)
        if result.get('error') is not None:
            return False, result.get('error')
        if not result.get('result'):
            return False, result.get('message')
        details = []
        for f in result['result']:
            decoded = base64.b64decode(f['base64'])
            zipped = BytesIO(decoded)
            try:
                archive = zipfile.ZipFile(zipped)
                try:
                    # New format
                    unzipped = BytesIO(archive.open(f['md5'], pwd=b'infected').read())
                except KeyError:
                    # Old format
                    unzipped = BytesIO(archive.open(f['filename'], pwd=b'infected').read())
                details.append([f['event_id'], f['filename'], unzipped])
            except zipfile.BadZipfile:
                # In case the sample isn't zipped
                details.append([f['event_id'], f['filename'], zipped])

        return True, details

    def download_last(self, last):
        """
            Download the last updated events.

            :param last: can be defined in days, hours, minutes (for example 5d or 12h or 30m)
        """
        return self.search(last=last)

    # ############## Suricata ###############

    def download_all_suricata(self):
        """
            Download all suricata rules events.
        """
        suricata_rules = urljoin(self.root_url, 'events/nids/suricata/download')
        session = self.__prepare_session('rules')
        response = session.get(suricata_rules)
        return response

    def download_suricata_rule_event(self, event_id):
        """
            Download one suricata rule event.

            :param event_id: ID of the event to download (same as get)
        """
        template = urljoin(self.root_url, 'events/nids/suricata/download/{}'.format(event_id))
        session = self.__prepare_session('rules')
        response = session.get(template)
        return response

    # ########## Tags ##########

    def get_all_tags(self, quiet=False):
        session = self.__prepare_session()
        url = urljoin(self.root_url, 'tags')
        response = session.get(url)
        r = self._check_response(response)
        if not quiet or r.get('errors'):
            return r
        else:
            to_return = []
            for tag in r['Tag']:
                to_return.append(tag['name'])
            return to_return

    def new_tag(self, name=None, colour="#00ace6", exportable=False):
        to_post = {'Tag': {'name': name, 'colour': colour, 'exportable': exportable}}
        session = self.__prepare_session()
        url = urljoin(self.root_url, 'tags/add')
        response = session.post(url, data=json.dumps(to_post))
        return self._check_response(response)

    # ########## Version ##########

    def get_api_version(self):
        """
            Returns the current version of PyMISP installed on the system
        """
        return {'version': __version__}

    def get_api_version_master(self):
        """
            Get the most recent version of PyMISP from github
        """
        r = requests.get('https://raw.githubusercontent.com/MISP/PyMISP/master/pymisp/__init__.py')
        if r.status_code == 200:
            version = re.findall("__version__ = '(.*)'", r.text)
            return {'version': version[0]}
        else:
            return {'error': 'Impossible to retrieve the version of the master branch.'}

    def get_version(self):
        """
            Returns the version of the instance.
        """
        session = self.__prepare_session()
        url = urljoin(self.root_url, 'servers/getVersion.json')
        response = session.get(url)
        return self._check_response(response)

    def get_version_master(self):
        """
            Get the most recent version from github
        """
        r = requests.get('https://raw.githubusercontent.com/MISP/MISP/2.4/VERSION.json')
        if r.status_code == 200:
            master_version = json.loads(r.text)
            return {'version': '{}.{}.{}'.format(master_version['major'], master_version['minor'], master_version['hotfix'])}
        else:
            return {'error': 'Impossible to retrieve the version of the master branch.'}

    # ############## Export Attributes in text ####################################

    def get_all_attributes_txt(self, type_attr):

        session = self.__prepare_session('txt')
        url = urljoin(self.root_url, 'attributes/text/download/%s' % type_attr)
        response = session.get(url)
        return response

    # ############## Statistics ##################

    def get_attributes_statistics(self, context='type', percentage=None):
        """
            Get attributes statistics from the MISP instance
        """
        session = self.__prepare_session()
        if (context != 'category'):
            context = 'type'
        if percentage is not None:
            url = urljoin(self.root_url, 'attributes/attributeStatistics/{}/{}'.format(context, percentage))
        else:
            url = urljoin(self.root_url, 'attributes/attributeStatistics/{}'.format(context))
        response = session.get(url)
        return self._check_response(response)

    def get_tags_statistics(self, percentage=None, name_sort=None):
        """
        Get tags statistics from the MISP instance
        """
        session = self.__prepare_session()
        if percentage is not None:
            percentage = 'true'
        else:
            percentage = 'false'
        if name_sort is not None:
            name_sort = 'true'
        else:
            name_sort = 'false'
        url = urljoin(self.root_url, 'tags/tagStatistics/{}/{}'.format(percentage, name_sort))
        response = session.get(url)
        return self._check_response(response)

    # ############## Sightings ##################

    def sighting_per_id(self, attribute_id):
        session = self.__prepare_session()
        url = urljoin(self.root_url, 'sightings/add/{}'.format(attribute_id))
        response = session.post(url)
        return self._check_response(response)

    def sighting_per_uuid(self, attribute_uuid):
        session = self.__prepare_session()
        url = urljoin(self.root_url, 'sightings/add/{}'.format(attribute_uuid))
        response = session.post(url)
        return self._check_response(response)

    def sighting_per_json(self, json_file):
        session = self.__prepare_session()
        jdata = json.load(open(json_file))
        url = urljoin(self.root_url, 'sightings/add/')
        response = session.post(url, data=json.dumps(jdata))
        return self._check_response(response)

    # ############## Sharing Groups ##################

    def get_sharing_groups(self):
        session = self.__prepare_session()
        url = urljoin(self.root_url, 'sharing_groups/index.json')
        response = session.get(url)
        return self._check_response(response)['response'][0]

    # ############## Users ##################

    def _set_user_parameters(self, email, org_id, role_id, password, external_auth_required,
                             external_auth_key, enable_password, nids_sid, server_id,
                             gpgkey, certif_public, autoalert, contactalert, disabled,
                             change_pw, termsaccepted, newsread):
        user = {}
        if email is not None:
            user['email'] = email
        if org_id is not None:
            user['org_id'] = org_id
        if role_id is not None:
            user['role_id'] = role_id
        if password is not None:
            user['password'] = password
        if external_auth_required is not None:
            user['external_auth_required'] = external_auth_required
        if external_auth_key is not None:
            user['external_auth_key'] = external_auth_key
        if enable_password is not None:
            user['enable_password'] = enable_password
        if nids_sid is not None:
            user['nids_sid'] = nids_sid
        if server_id is not None:
            user['server_id'] = server_id
        if gpgkey is not None:
            user['gpgkey'] = gpgkey
        if certif_public is not None:
            user['certif_public'] = certif_public
        if autoalert is not None:
            user['autoalert'] = autoalert
        if contactalert is not None:
            user['contactalert'] = contactalert
        if disabled is not None:
            user['disabled'] = disabled
        if change_pw is not None:
            user['change_pw'] = change_pw
        if termsaccepted is not None:
            user['termsaccepted'] = termsaccepted
        if newsread is not None:
            user['newsread'] = newsread
        return user

    def get_users_list(self):
        session = self.__prepare_session()
        url = urljoin(self.root_url, 'admin/users')
        response = session.get(url)
        return self._check_response(response)['response']

    def get_user(self, user_id):
        session = self.__prepare_session()
        url = urljoin(self.root_url, 'admin/users/view/{}'.format(user_id))
        response = session.get(url)
        return self._check_response(response)

    def add_user(self, email, org_id, role_id, password=None,
                 external_auth_required=None, external_auth_key=None,
                 enable_password=None, nids_sid=None, server_id=None,
                 gpgkey=None, certif_public=None, autoalert=None,
                 contactalert=None, disabled=None, change_pw=None,
                 termsaccepted=None, newsread=None):
        new_user = self._set_user_parameters(email, org_id, role_id, password,
                                             external_auth_required, external_auth_key,
                                             enable_password, nids_sid, server_id,
                                             gpgkey, certif_public, autoalert,
                                             contactalert, disabled, change_pw,
                                             termsaccepted, newsread)
        session = self.__prepare_session()
        url = urljoin(self.root_url, 'admin/users/add/')
        response = session.post(url, data=json.dumps(new_user))
        return self._check_response(response)

    def add_user_json(self, json_file):
        session = self.__prepare_session()
        jdata = json.load(open(json_file))
        url = urljoin(self.root_url, 'admin/users/add/')
        response = session.post(url, data=json.dumps(jdata))
        return self._check_response(response)

    def get_add_user_fields_list(self):
        session = self.__prepare_session()
        url = urljoin(self.root_url, 'admin/users/add/')
        response = session.get(url)
        return self._check_response(response)

    def edit_user(self, user_id, email=None, org_id=None, role_id=None,
                  password=None, external_auth_required=None,
                  external_auth_key=None, enable_password=None, nids_sid=None,
                  server_id=None, gpgkey=None, certif_public=None,
                  autoalert=None, contactalert=None, disabled=None,
                  change_pw=None, termsaccepted=None, newsread=None):
        edit_user = self._set_user_parameters(email, org_id, role_id, password,
                                              external_auth_required, external_auth_key,
                                              enable_password, nids_sid, server_id,
                                              gpgkey, certif_public, autoalert,
                                              contactalert, disabled, change_pw,
                                              termsaccepted, newsread)

        session = self.__prepare_session()
        url = urljoin(self.root_url, 'admin/users/edit/{}'.format(user_id))
        response = session.post(url, data=json.dumps(edit_user))
        return self._check_response(response)

    def edit_user_json(self, json_file, user_id):
        session = self.__prepare_session()
        jdata = json.load(open(json_file))
        url = urljoin(self.root_url, 'admin/users/edit/{}'.format(user_id))
        response = session.post(url, data=json.dumps(jdata))
        return self._check_response(response)

    def get_edit_user_fields_list(self, user_id):
        session = self.__prepare_session()
        url = urljoin(self.root_url, 'admin/users/edit/{}'.format(user_id))
        response = session.get(url)
        return self._check_response(response)

    def delete_user(self, user_id):
        session = self.__prepare_session()
        url = urljoin(self.root_url, 'admin/users/delete/{}'.format(user_id))
        response = session.post(url)
        return self._check_response(response)<|MERGE_RESOLUTION|>--- conflicted
+++ resolved
@@ -783,11 +783,7 @@
 
     def search(self, values=None, not_values=None, type_attribute=None,
                category=None, org=None, tags=None, not_tags=None, date_from=None,
-<<<<<<< HEAD
-               date_to=None, last=None, metadata=None, controller='events'):
-=======
-               date_to=None, last=None, uuid=None):
->>>>>>> 5478778a
+               date_to=None, last=None, metadata=None, uuid=None, controller='events'):
         """
             Search via the Rest API
 
@@ -801,12 +797,8 @@
             :param date_from: First date
             :param date_to: Last date
             :param last: Last updated events (for example 5d or 12h or 30m)
-<<<<<<< HEAD
             :param metadata: return onlymetadata if True
-=======
             :param uuid: a valid uuid
->>>>>>> 5478778a
-
         """
         val = self.__prepare_rest_search(values, not_values)
         tag = self.__prepare_rest_search(tags, not_tags)
@@ -833,16 +825,13 @@
                 query['to'] = date_to
         if last is not None:
             query['last'] = last
-<<<<<<< HEAD
         if metadata is not None:
             query['metadata'] = metadata
-=======
         if uuid is not None:
             if self._valid_uuid(uuid):
                 query['uuid'] = uuid
             else:
                 return {'error': 'You must enter a valid uuid.'}
->>>>>>> 5478778a
 
         session = self.__prepare_session()
         return self.__query(session, 'restSearch/download', query, controller)
