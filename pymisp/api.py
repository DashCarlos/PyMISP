--- conflicted
+++ resolved
@@ -2108,14 +2108,9 @@
                      timestamp: Optional[Union[Union[datetime, date, int, str, float, None],
                                          Tuple[Union[datetime, date, int, str, float, None],
                                                Union[datetime, date, int, str, float, None]]
-<<<<<<< HEAD
-                                               ]]=None,
-                     sharinggroup: Optional[List[SearchType]]=None,
-                     pythonify: Optional[bool]=None) -> Union[dict, List[MISPEvent]]:
-=======
                                                ]] = None,
+                     sharinggroup: Optional[List[SearchType]] = None,
                      pythonify: Optional[bool] = None) -> Union[Dict, List[MISPEvent]]:
->>>>>>> 9a5aeede
         """Search only at the index level. Using ! in front of a value means NOT (default is OR)
 
         :param published: Set whether published or unpublished events should be returned. Do not set the parameter if you want both.
