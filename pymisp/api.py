--- conflicted
+++ resolved
@@ -756,13 +756,8 @@
         return self._check_response(response)
 
     def search_index(self, published=None, eventid=None, tag=None, datefrom=None,
-<<<<<<< HEAD
                      dateto=None, eventinfo=None, threatlevel=None, distribution=None,
                      analysis=None, attribute=None, org=None):
-=======
-                     dateuntil=None, eventinfo=None, threatlevel=None, distribution=None,
-                     analysis=None, attribute=None, org=None, to_ids=False, deleted=False):
->>>>>>> 05d099cf
         """Search only at the index level. Use ! infront of value as NOT, default OR
 
         :param published: Published (0,1)
