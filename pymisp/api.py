--- conflicted
+++ resolved
@@ -90,16 +90,7 @@
     :param asynch: Use asynchronous processing where possible
     """
 
-<<<<<<< HEAD
-    def __init__(self, url, key, ssl=True, out_type='json', debug=False, proxies=None, cert=None):
-=======
-    # So it can may be accessed from the misp object.
-    distributions = distributions
-    threat_level = threat_level
-    analysis = analysis
-
     def __init__(self, url, key, ssl=True, out_type='json', debug=False, proxies=None, cert=None, asynch=False):
->>>>>>> a81e8f0b
         if not url:
             raise NoURL('Please provide the URL of your MISP instance.')
         if not key:
@@ -801,6 +792,9 @@
                      dateuntil=None, eventinfo=None, threatlevel=None, distribution=None,
                      analysis=None, attribute=None, org=None, async_callback=None):
         """Search only at the index level. Use ! infront of value as NOT, default OR
+        If using async, give a callback that takes 2 args, session and response:
+            basic usage is
+            pymisp.search_index(..., async_callback=lambda ses,resp: print(resp.json()))
 
         :param published: Published (0,1)
         :param eventid: Evend ID(s) | str or list
@@ -825,7 +819,7 @@
 
         to_post = {}
         for rule in allowed.keys():
-<<<<<<< HEAD
+
             if allowed.get(rule) is None:
                 continue
             param = allowed[rule]
@@ -836,23 +830,6 @@
                 if not set(param).issubset(rule_levels[rule]):
                     raise SearchError('Values in your {} are invalid, has to be in {}'.format(rule, ', '.join(str(x) for x in rule_levels[rule])))
             to_post[rule] = '|'.join(str(x) for x in param)
-        session = self.__prepare_session()
-        url = urljoin(self.root_url, buildup_url)
-        response = session.post(url, data=json.dumps(to_post))
-        return self._check_response(response)
-=======
-            if allowed[rule] is not None:
-                if not isinstance(allowed[rule], list):
-                    allowed[rule] = [allowed[rule]]
-                allowed[rule] = [x for x in map(str, allowed[rule])]
-                if rule in rule_levels:
-                    if not set(allowed[rule]).issubset(rule_levels[rule]):
-                        raise SearchError('Values in your {} are invalid, has to be in {}'.format(rule, ', '.join(str(x) for x in rule_levels[rule])))
-                if type(allowed[rule]) == list:
-                    joined = '|'.join(str(x) for x in allowed[rule])
-                    buildup_url += '/search{}:{}'.format(rule, joined)
-                else:
-                    buildup_url += '/search{}:{}'.format(rule, allowed[rule])
         session = self.__prepare_session(async_implemented=True)
         url = urljoin(self.root_url, buildup_url)
 
@@ -860,11 +837,10 @@
             if not async_callback:
                 warnings.warn("You haven't provided a callback!")
             response = session.get(url, background_callback=async_callback)
- 
-        else:
-            response = session.get(url)
+        
+        else:
+            response = session.post(url, data=json.dumps(to_post))
             return self._check_response(response)
->>>>>>> a81e8f0b
 
     def search_all(self, value):
         query = {'value': value, 'searchall': 1}
