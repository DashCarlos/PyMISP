--- conflicted
+++ resolved
@@ -790,11 +790,7 @@
 
     def search_index(self, published=None, eventid=None, tag=None, datefrom=None,
                      dateuntil=None, eventinfo=None, threatlevel=None, distribution=None,
-<<<<<<< HEAD
-                     analysis=None, attribute=None, org=None, async_callback=None):
-=======
-                     analysis=None, attribute=None, org=None, normalize=False):
->>>>>>> a77dca2b
+                     analysis=None, attribute=None, org=None, async_callback=None, normalize=False):
         """Search only at the index level. Use ! infront of value as NOT, default OR
         If using async, give a callback that takes 2 args, session and response:
             basic usage is
@@ -810,11 +806,8 @@
         :param distribution: Distribution level(s) (0,1,2,3) | str or list
         :param analysis: Analysis level(s) (0,1,2) | str or list
         :param org: Organisation(s) | str or list
-<<<<<<< HEAD
         :param async_callback: Function to call when the request returns (if running async)
-=======
         :param normalize: Normalize output | True or False
->>>>>>> a77dca2b
         """
         allowed = {'published': published, 'eventid': eventid, 'tag': tag, 'Dateuntil': dateuntil,
                    'Datefrom': datefrom, 'eventinfo': eventinfo, 'threatlevel': threatlevel,
@@ -840,27 +833,22 @@
             to_post[rule] = '|'.join(str(x) for x in param)
         session = self.__prepare_session(async_implemented=True)
         url = urljoin(self.root_url, buildup_url)
-<<<<<<< HEAD
 
         if self.asynch:
             if not async_callback:
                 warnings.warn("You haven't provided a callback!")
-            response = session.get(url, background_callback=async_callback)
+            response = session.post(url, data=json.dumps(to_post), background_callback=async_callback)
         
         else:
             response = session.post(url, data=json.dumps(to_post))
-            return self._check_response(response)
-=======
-        response = session.post(url, data=json.dumps(to_post))
-        res = self._check_response(response)
-        if normalize:
-            to_return = {'response': []}
-            for elem in res['response']:
-                tmp = {'Event': elem}
-                to_return['response'].append(tmp)
-            res = to_return
-        return res
->>>>>>> a77dca2b
+            res = self._check_response(response)
+            if normalize:
+                to_return = {'response': []}
+                for elem in res['response']:
+                    tmp = {'Event': elem}
+                    to_return['response'].append(tmp)
+                res = to_return
+            return res
 
     def search_all(self, value):
         query = {'value': value, 'searchall': 1}
